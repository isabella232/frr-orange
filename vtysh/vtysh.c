/* Virtual terminal interface shell.
 * Copyright (C) 2000 Kunihiro Ishiguro
 *
 * This file is part of GNU Zebra.
 *
 * GNU Zebra is free software; you can redistribute it and/or modify it
 * under the terms of the GNU General Public License as published by the
 * Free Software Foundation; either version 2, or (at your option) any
 * later version.
 *
 * GNU Zebra is distributed in the hope that it will be useful, but
 * WITHOUT ANY WARRANTY; without even the implied warranty of
 * MERCHANTABILITY or FITNESS FOR A PARTICULAR PURPOSE.  See the GNU
 * General Public License for more details.
 *
 * You should have received a copy of the GNU General Public License
 * along with GNU Zebra; see the file COPYING.  If not, write to the Free
 * Software Foundation, Inc., 59 Temple Place - Suite 330, Boston, MA
 * 02111-1307, USA.  
 */

#include <zebra.h>

#include <sys/un.h>
#include <setjmp.h>
#include <sys/wait.h>
#include <sys/resource.h>
#include <sys/stat.h>

#include <readline/readline.h>
#include <readline/history.h>

#include <dirent.h>
#include <stdio.h>
#include <string.h>

#include "linklist.h"
#include "command.h"
#include "memory.h"
#include "filter.h"
#include "vtysh/vtysh.h"
#include "log.h"
#include "bgpd/bgp_vty.h"
#include "ns.h"
#include "vrf.h"

DEFINE_MTYPE_STATIC(MVTYSH, VTYSH_CMD, "Vtysh cmd copy")

/* Struct VTY. */
struct vty *vty;

/* VTY shell pager name. */
char *vtysh_pager_name = NULL;

/* VTY shell client structure. */
struct vtysh_client
{
  int fd;
  const char *name;
  int flag;
  const char *path;
  struct vtysh_client *next;
};

struct vtysh_client vtysh_client[] =
{
  { .fd = -1, .name = "zebra", .flag = VTYSH_ZEBRA, .path = ZEBRA_VTYSH_PATH, .next = NULL},
  { .fd = -1, .name = "ripd", .flag = VTYSH_RIPD, .path = RIP_VTYSH_PATH, .next = NULL},
  { .fd = -1, .name = "ripngd", .flag = VTYSH_RIPNGD, .path = RIPNG_VTYSH_PATH, .next = NULL},
  { .fd = -1, .name = "ospfd", .flag = VTYSH_OSPFD, .path = OSPF_VTYSH_PATH, .next = NULL},
  { .fd = -1, .name = "ospf6d", .flag = VTYSH_OSPF6D, .path = OSPF6_VTYSH_PATH, .next = NULL},
  { .fd = -1, .name = "ldpd", .flag = VTYSH_LDPD, .path = LDP_VTYSH_PATH, .next = NULL},
  { .fd = -1, .name = "bgpd", .flag = VTYSH_BGPD, .path = BGP_VTYSH_PATH, .next = NULL},
  { .fd = -1, .name = "isisd", .flag = VTYSH_ISISD, .path = ISIS_VTYSH_PATH, .next = NULL},
  { .fd = -1, .name = "pimd", .flag = VTYSH_PIMD, .path = PIM_VTYSH_PATH, .next = NULL},
  { .fd = -1, .name = "watchfrr", .flag = VTYSH_WATCHFRR, .path = WATCHFRR_VTYSH_PATH, .next = NULL},
};

enum vtysh_write_integrated vtysh_write_integrated = WRITE_INTEGRATED_UNSPECIFIED;

static void
vclient_close (struct vtysh_client *vclient)
{
  if (vclient->fd >= 0)
    {
      fprintf(stderr,
	      "Warning: closing connection to %s because of an I/O error!\n",
	      vclient->name);
      close (vclient->fd);
      vclient->fd = -1;
    }
}

/* Return true if str begins with prefix, else return false */
static int
begins_with(const char *str, const char *prefix)
{
  if (!str || !prefix)
    return 0;
  size_t lenstr = strlen(str);
  size_t lenprefix = strlen(prefix);
  if (lenprefix >  lenstr)
    return 0;
  return strncmp(str, prefix, lenprefix) == 0;
}

/* NB: multiplexed function:
 *  if fp == NULL, this calls vtysh_config_parse_line
 *  if fp != NULL, this prints lines to fp
 */
static int
vtysh_client_run (struct vtysh_client *vclient, const char *line, FILE *fp)
{
  int ret;
  char stackbuf[4096];
  char *buf = stackbuf;
  size_t bufsz = sizeof(stackbuf);
  char *bufvalid, *end = NULL;
  char terminator[3] = {0, 0, 0};

  if (vclient->fd < 0)
    return CMD_SUCCESS;

  ret = write (vclient->fd, line, strlen (line) + 1);
  if (ret <= 0)
    goto out_err;

  bufvalid = buf;
  do
    {
      ssize_t nread = read (vclient->fd, bufvalid, buf + bufsz - bufvalid);

      if (nread < 0 && (errno == EINTR || errno == EAGAIN))
        continue;

      if (nread <= 0)
        {
          fprintf (stderr, "vtysh: error reading from %s: %s (%d)",
                   vclient->name, safe_strerror(errno), errno);
          goto out_err;
        }

      bufvalid += nread;

      end = memmem (buf, bufvalid - buf, terminator, sizeof(terminator));
      if (end + sizeof(terminator) + 1 > bufvalid)
        /* found \0\0\0 but return code hasn't been read yet */
        end = NULL;
      if (end)
        ret = end[sizeof(terminator)];

      while (bufvalid > buf && (end > buf || !end))
        {
          size_t textlen = (end ? end : bufvalid) - buf;
          char *eol = memchr (buf, '\n', textlen);
          if (eol)
            /* line break */
            *eol++ = '\0';
          else if (end == buf)
            /* no line break, end of input, no text left before end
             * => don't insert an empty line at the end */
            break;
          else if (end)
            /* no line break, end of input, but some text left */
            eol = end;
          else
            /* continue reading */
            break;

          /* eol is at a line end now, either \n => \0 or \0\0\0 */
          assert(eol && eol <= bufvalid);

          if (fp)
            {
              fputs (buf, fp);
              fputc ('\n', fp);
            }
          else
            vtysh_config_parse_line (buf);

          if (eol == end)
            /* \n\0\0\0 */
            break;

          memmove (buf, eol, bufvalid - eol);
          bufvalid -= eol - buf;
          if (end)
            end -= eol - buf;
        }

      if (bufvalid == buf + bufsz)
        {
          char *new;
          bufsz *= 2;
          if (buf == stackbuf)
            {
              new = XMALLOC (MTYPE_TMP, bufsz);
              memcpy (new, stackbuf, sizeof(stackbuf));
            }
          else
            new = XREALLOC (MTYPE_TMP, buf, bufsz);

          bufvalid = bufvalid - buf + new;
          buf = new;
          /* if end != NULL, we won't be reading more data... */
          assert (end == NULL);
        }
    }
  while (!end);
  goto out;

out_err:
  vclient_close (vclient);
  ret = CMD_SUCCESS;
out:
  if (buf != stackbuf)
    XFREE (MTYPE_TMP, buf);
  return ret;
}

static int
vtysh_client_run_all (struct vtysh_client *head_client, const char *line,
                      int continue_on_err, FILE *fp)
{
  struct vtysh_client *client;
  int rc, rc_all = CMD_SUCCESS;

  for (client = head_client; client; client = client->next)
    {
      rc = vtysh_client_run(client, line, fp);
      if (rc != CMD_SUCCESS)
        {
          if (!continue_on_err)
            return rc;
          rc_all = rc;
        }
    }
  return rc_all;
}

static int
vtysh_client_execute (struct vtysh_client *head_client, const char *line,
                      FILE *fp)
{
  return vtysh_client_run_all (head_client, line, 0, fp);
}

static void
vtysh_client_config (struct vtysh_client *head_client, char *line)
{
  vtysh_client_run_all (head_client, line, 1, NULL);
}

void
vtysh_pager_init (void)
{
  char *pager_defined;

  pager_defined = getenv ("VTYSH_PAGER");

  if (pager_defined)
    vtysh_pager_name = strdup (pager_defined);
  else
    vtysh_pager_name = strdup ("more");
}

/* Command execution over the vty interface. */
static int
vtysh_execute_func (const char *line, int pager)
{
  int ret, cmd_stat;
  u_int i;
  vector vline;
  const struct cmd_element *cmd;
  FILE *fp = NULL;
  int closepager = 0;
  int tried = 0;
  int saved_ret, saved_node;

  /* Split readline string up into the vector. */
  vline = cmd_make_strvec (line);

  if (vline == NULL)
    return CMD_SUCCESS;

  saved_ret = ret = cmd_execute_command (vline, vty, &cmd, 1);
  saved_node = vty->node;

  /* If command doesn't succeeded in current node, try to walk up in node tree.
   * Changing vty->node is enough to try it just out without actual walkup in
   * the vtysh. */
  while (ret != CMD_SUCCESS && ret != CMD_SUCCESS_DAEMON && ret != CMD_WARNING
	 && vty->node > CONFIG_NODE)
    {
      vty->node = node_parent(vty->node);
      ret = cmd_execute_command (vline, vty, &cmd, 1);
      tried++;
    }

  vty->node = saved_node;

  /* If command succeeded in any other node than current (tried > 0) we have
   * to move into node in the vtysh where it succeeded. */
  if (ret == CMD_SUCCESS || ret == CMD_SUCCESS_DAEMON || ret == CMD_WARNING)
    {
      if ((saved_node == BGP_VPNV4_NODE || saved_node == BGP_VPNV6_NODE
	   || saved_node == BGP_ENCAP_NODE || saved_node == BGP_ENCAPV6_NODE
           || saved_node == BGP_IPV4_NODE
	   || saved_node == BGP_IPV6_NODE || saved_node == BGP_IPV4M_NODE
	   || saved_node == BGP_IPV6M_NODE)
	  && (tried == 1))
	{
	  vtysh_execute("exit-address-family");
	}
      else if ((saved_node == BGP_VNC_DEFAULTS_NODE
           || saved_node == BGP_VNC_NVE_GROUP_NODE
           || saved_node == BGP_VNC_L2_GROUP_NODE) && (tried == 1))
	{
	  vtysh_execute("exit-vnc");
	}
      else if ((saved_node == KEYCHAIN_KEY_NODE) && (tried == 1))
	{
	  vtysh_execute("exit");
	}
      else if (tried)
	{
	  vtysh_execute ("end");
	  vtysh_execute ("configure terminal");
	}
    }
  /* If command didn't succeed in any node, continue with return value from
   * first try. */
  else if (tried)
    {
      ret = saved_ret;
    }

  cmd_free_strvec (vline);

  cmd_stat = ret;
  switch (ret)
    {
    case CMD_WARNING:
      if (vty->type == VTY_FILE)
	fprintf (stdout,"Warning...\n");
      break;
    case CMD_ERR_AMBIGUOUS:
      fprintf (stdout,"%% Ambiguous command.\n");
      break;
    case CMD_ERR_NO_MATCH:
      fprintf (stdout,"%% Unknown command.\n");
      break;
    case CMD_ERR_INCOMPLETE:
      fprintf (stdout,"%% Command incomplete.\n");
      break;
    case CMD_SUCCESS_DAEMON:
      {
	/* FIXME: Don't open pager for exit commands. popen() causes problems
	 * if exited from vtysh at all. This hack shouldn't cause any problem
	 * but is really ugly. */
	if (pager && vtysh_pager_name && (strncmp(line, "exit", 4) != 0))
	  {
	    fp = popen (vtysh_pager_name, "w");
	    if (fp == NULL)
	      {
		perror ("popen failed for pager");
		fp = stdout;
	      }
	    else
	      closepager=1;
	  }
	else
	  fp = stdout;

	if (! strcmp(cmd->string,"configure terminal"))
	  {
	    for (i = 0; i < array_size(vtysh_client); i++)
	      {
	        cmd_stat = vtysh_client_execute(&vtysh_client[i], line, fp);
		if (cmd_stat == CMD_WARNING)
		  break;
	      }

	    if (cmd_stat)
	      {
		line = "end";
		vline = cmd_make_strvec (line);

		if (vline == NULL)
		  {
		    if (pager && vtysh_pager_name && fp && closepager)
		      {
			if (pclose (fp) == -1)
			  {
			    perror ("pclose failed for pager");
			  }
			fp = NULL;
		      }
		    return CMD_SUCCESS;
		  }

		ret = cmd_execute_command (vline, vty, &cmd, 1);
		cmd_free_strvec (vline);
		if (ret != CMD_SUCCESS_DAEMON)
		  break;
	      }
	    else
	      if (cmd->func)
		{
		  (*cmd->func) (cmd, vty, 0, NULL);
		  break;
		}
	  }

	cmd_stat = CMD_SUCCESS;
	for (i = 0; i < array_size(vtysh_client); i++)
	  {
	    if (cmd->daemon & vtysh_client[i].flag)
	      {
	        cmd_stat = vtysh_client_execute(&vtysh_client[i], line, fp);
		if (cmd_stat != CMD_SUCCESS)
		  break;
	      }
	  }
	if (cmd_stat != CMD_SUCCESS)
	  break;

	if (cmd->func)
	  (*cmd->func) (cmd, vty, 0, NULL);
      }
    }
  if (pager && vtysh_pager_name && fp && closepager)
    {
      if (pclose (fp) == -1)
	{
	  perror ("pclose failed for pager");
	}
      fp = NULL;
    }
  return cmd_stat;
}

int
vtysh_execute_no_pager (const char *line)
{
  return vtysh_execute_func (line, 0);
}

int
vtysh_execute (const char *line)
{
  return vtysh_execute_func (line, 1);
}

static char *
trim (char *s)
{
  size_t size;
  char *end;

  size = strlen(s);

  if (!size)
      return s;

  end = s + size - 1;
  while (end >= s && isspace(*end))
      end--;
  *(end + 1) = '\0';

  while (*s && isspace(*s))
      s++;

  return s;
}

int
vtysh_mark_file (const char *filename)
{
  struct vty *vty;
  FILE *confp = NULL;
  int ret;
  vector vline;
  int tried = 0;
  const struct cmd_element *cmd;
  int saved_ret, prev_node;
  int lineno = 0;
  char *vty_buf_copy = NULL;
  char *vty_buf_trimmed = NULL;

  if (strncmp("-", filename, 1) == 0)
    confp = stdin;
  else
    confp = fopen (filename, "r");

  if (confp == NULL)
    {
      fprintf (stderr, "%% Can't open config file %s due to '%s'.\n",
               filename, safe_strerror (errno));
      return (CMD_ERR_NO_FILE);
    }

  vty = vty_new ();
  vty->fd = 0;			/* stdout */
  vty->type = VTY_TERM;
  vty->node = CONFIG_NODE;

  vtysh_execute_no_pager ("enable");
  vtysh_execute_no_pager ("configure terminal");
  vty_buf_copy = XCALLOC (MTYPE_VTYSH_CMD, VTY_BUFSIZ);

  while (fgets (vty->buf, VTY_BUFSIZ, confp))
    {
      lineno++;
      tried = 0;
      strcpy(vty_buf_copy, vty->buf);
      vty_buf_trimmed = trim(vty_buf_copy);

      if (vty_buf_trimmed[0] == '!' || vty_buf_trimmed[0] == '#')
	{
	  fprintf(stdout, "%s", vty->buf);
	  continue;
	}

      /* Split readline string up into the vector. */
      vline = cmd_make_strvec (vty->buf);

      if (vline == NULL)
	{
	  fprintf(stdout, "%s", vty->buf);
	  continue;
	}

      /* Ignore the "end" lines, we will generate these where appropriate */
      if (strlen(vty_buf_trimmed) == 3 && strncmp("end", vty_buf_trimmed, 3) == 0)
        {
          continue;
        }

      prev_node = vty->node;
      saved_ret = ret = cmd_execute_command_strict (vline, vty, &cmd);

      /* If command doesn't succeeded in current node, try to walk up in node tree.
       * Changing vty->node is enough to try it just out without actual walkup in
       * the vtysh. */
      while (ret != CMD_SUCCESS && ret != CMD_SUCCESS_DAEMON && ret != CMD_WARNING
	     && vty->node > CONFIG_NODE)
	{
	  vty->node = node_parent(vty->node);
	  ret = cmd_execute_command_strict (vline, vty, &cmd);
	  tried++;
	}

      /* If command succeeded in any other node than current (tried > 0) we have
       * to move into node in the vtysh where it succeeded. */
      if (ret == CMD_SUCCESS || ret == CMD_SUCCESS_DAEMON || ret == CMD_WARNING)
	{
	  if ((prev_node == BGP_VPNV4_NODE || prev_node == BGP_IPV4_NODE
	       || prev_node == BGP_IPV6_NODE || prev_node == BGP_IPV4M_NODE
	       || prev_node == BGP_IPV6M_NODE || prev_node == BGP_VPNV6_NODE)
	      && (tried == 1))
	    {
	      fprintf(stdout, "exit-address-family\n");
	    }
	  else if ((prev_node == KEYCHAIN_KEY_NODE) && (tried == 1))
	    {
	      fprintf(stdout, "exit\n");
	    }
	  else if (tried)
	    {
	      fprintf(stdout, "end\n");
	    }
	}
      /* If command didn't succeed in any node, continue with return value from
       * first try. */
      else if (tried)
	{
	  ret = saved_ret;
	  vty->node = prev_node;
	}

      cmd_free_strvec (vline);
      switch (ret)
	{
	case CMD_WARNING:
	  if (vty->type == VTY_FILE)
	    fprintf (stderr,"line %d: Warning...: %s\n", lineno, vty->buf);
	  fclose(confp);
	  vty_close(vty);
          XFREE(MTYPE_VTYSH_CMD, vty_buf_copy);
	  return CMD_WARNING;
	case CMD_ERR_AMBIGUOUS:
	  fprintf (stderr,"line %d: %% Ambiguous command: %s\n", lineno, vty->buf);
	  fclose(confp);
	  vty_close(vty);
          XFREE(MTYPE_VTYSH_CMD, vty_buf_copy);
	  return CMD_ERR_AMBIGUOUS;
	case CMD_ERR_NO_MATCH:
	  fprintf (stderr,"line %d: %% Unknown command: %s\n", lineno, vty->buf);
	  fclose(confp);
	  vty_close(vty);
          XFREE(MTYPE_VTYSH_CMD, vty_buf_copy);
	  return CMD_ERR_NO_MATCH;
	case CMD_ERR_INCOMPLETE:
	  fprintf (stderr,"line %d: %% Command incomplete: %s\n", lineno, vty->buf);
	  fclose(confp);
	  vty_close(vty);
          XFREE(MTYPE_VTYSH_CMD, vty_buf_copy);
	  return CMD_ERR_INCOMPLETE;
	case CMD_SUCCESS:
	  fprintf(stdout, "%s", vty->buf);
	  break;
	case CMD_SUCCESS_DAEMON:
	  {
	    u_int i;
	    int cmd_stat = CMD_SUCCESS;

	    fprintf(stdout, "%s", vty->buf);
	    for (i = 0; i < array_size(vtysh_client); i++)
	      {
	        if (cmd->daemon & vtysh_client[i].flag)
		  {
		    cmd_stat = vtysh_client_execute (&vtysh_client[i],
						     vty->buf, stdout);
		    if (cmd_stat != CMD_SUCCESS)
		      break;
		  }
	      }
	    if (cmd_stat != CMD_SUCCESS)
	      break;

	    if (cmd->func)
	      (*cmd->func) (cmd, vty, 0, NULL);
	  }
	}
    }
  /* This is the end */
  fprintf(stdout, "end\n");
  vty_close(vty);
  XFREE(MTYPE_VTYSH_CMD, vty_buf_copy);

  if (confp != stdin)
    fclose(confp);

  return (0);
}

/* Configration make from file. */
int
vtysh_config_from_file (struct vty *vty, FILE *fp)
{
  int ret;
  const struct cmd_element *cmd;
  int lineno = 0;
  int retcode = CMD_SUCCESS;

  while (fgets (vty->buf, VTY_BUFSIZ, fp))
    {
      lineno++;

      ret = command_config_read_one_line (vty, &cmd, 1);

      switch (ret)
	{
	case CMD_WARNING:
	  if (vty->type == VTY_FILE)
	    fprintf (stderr,"line %d: Warning[%d]...: %s\n", lineno, vty->node, vty->buf);
	  retcode = CMD_WARNING;		/* once we have an error, we remember & return that */
	  break;
	case CMD_ERR_AMBIGUOUS:
	  fprintf (stderr,"line %d: %% Ambiguous command[%d]: %s\n", lineno, vty->node, vty->buf);
	  retcode = CMD_ERR_AMBIGUOUS;		/* once we have an error, we remember & return that */
	  break;
	case CMD_ERR_NO_MATCH:
	  fprintf (stderr,"line %d: %% Unknown command[%d]: %s", lineno, vty->node, vty->buf);
	  retcode = CMD_ERR_NO_MATCH;		/* once we have an error, we remember & return that */
	  break;
	case CMD_ERR_INCOMPLETE:
	  fprintf (stderr,"line %d: %% Command incomplete[%d]: %s\n", lineno, vty->node, vty->buf);
	  retcode = CMD_ERR_INCOMPLETE;		/* once we have an error, we remember & return that */
	  break;
	case CMD_SUCCESS_DAEMON:
	  {
	    u_int i;
	    int cmd_stat = CMD_SUCCESS;

	    for (i = 0; i < array_size(vtysh_client); i++)
	      {
	        if (cmd->daemon & vtysh_client[i].flag)
		  {
		    cmd_stat = vtysh_client_execute (&vtysh_client[i],
						     vty->buf, stdout);
		    /*
		     * CMD_WARNING - Can mean that the command was
		     * parsed successfully but it was already entered
		     * in a few spots.  As such if we receive a
		     * CMD_WARNING from a daemon we shouldn't stop
		     * talking to the other daemons for the particular
		     * command.
		     */
		    if (cmd_stat != CMD_SUCCESS && cmd_stat != CMD_WARNING)
                      {
                        fprintf (stderr, "line %d: Failure to communicate[%d] to %s, line: %s\n",
                                 lineno, cmd_stat, vtysh_client[i].name, vty->buf);
		        break;
                      }
		  }
	      }
	    if (cmd_stat != CMD_SUCCESS)
	      break;

	    if (cmd->func)
	      (*cmd->func) (cmd, vty, 0, NULL);
	  }
	}
    }

  return (retcode);
}

/* We don't care about the point of the cursor when '?' is typed. */
static int
vtysh_rl_describe (void)
{
  int ret;
  unsigned int i;
  vector vline;
  vector describe;
  int width;
  struct cmd_token *token;

  vline = cmd_make_strvec (rl_line_buffer);

  /* In case of '> ?'. */
  if (vline == NULL)
    {
      vline = vector_init (1);
      vector_set (vline, NULL);
    }
  else 
    if (rl_end && isspace ((int) rl_line_buffer[rl_end - 1]))
      vector_set (vline, NULL);

  describe = cmd_describe_command (vline, vty, &ret);

  fprintf (stdout,"\n");

  /* Ambiguous and no match error. */
  switch (ret)
    {
    case CMD_ERR_AMBIGUOUS:
      cmd_free_strvec (vline);
      fprintf (stdout,"%% Ambiguous command.\n");
      rl_on_new_line ();
      return 0;
      break;
    case CMD_ERR_NO_MATCH:
      cmd_free_strvec (vline);
      fprintf (stdout,"%% There is no matched command.\n");
      rl_on_new_line ();
      return 0;
      break;
    }  

  /* Get width of command string. */
  width = 0;
  for (i = 0; i < vector_active (describe); i++)
    if ((token = vector_slot (describe, i)) != NULL)
      {
        if (token->text[0] == '\0')
          continue;

        int len = strlen (token->text);

        if (width < len)
          width = len;
      }

  for (i = 0; i < vector_active (describe); i++)
    if ((token = vector_slot (describe, i)) != NULL)
      {
	if (! token->desc)
	  fprintf (stdout,"  %-s\n",
		   token->text);
	else
	  fprintf (stdout,"  %-*s  %s\n",
		   width,
		   token->text,
		   token->desc);
      }

  cmd_free_strvec (vline);
  vector_free (describe);

  rl_on_new_line();

  return 0;
}

/* Result of cmd_complete_command() call will be stored here
 * and used in new_completion() in order to put the space in
 * correct places only. */
int complete_status;

static char *
command_generator (const char *text, int state)
{
  vector vline;
  static char **matched = NULL;
  static int index = 0;

  /* First call. */
  if (! state)
    {
      index = 0;

      if (vty->node == AUTH_NODE || vty->node == AUTH_ENABLE_NODE)
	return NULL;

      vline = cmd_make_strvec (rl_line_buffer);
      if (vline == NULL)
	return NULL;

      if (rl_end && isspace ((int) rl_line_buffer[rl_end - 1]))
	vector_set (vline, NULL);

      if (matched)
        XFREE (MTYPE_TMP, matched);
      matched = cmd_complete_command (vline, vty, &complete_status);
      cmd_free_strvec (vline);
    }

  if (matched && matched[index])
    return matched[index++];

  return NULL;
}

static char **
new_completion (char *text, int start, int end)
{
  char **matches;

  matches = rl_completion_matches (text, command_generator);

  if (matches)
    {
      rl_point = rl_end;
      if (complete_status != CMD_COMPLETE_FULL_MATCH)
        /* only append a space on full match */
        rl_completion_append_character = '\0';
    }

  return matches;
}

/* Vty node structures. */
static struct cmd_node bgp_node =
{
  BGP_NODE,
  "%s(config-router)# ",
};

static struct cmd_node rip_node =
{
  RIP_NODE,
  "%s(config-router)# ",
};

static struct cmd_node isis_node =
{
  ISIS_NODE,
  "%s(config-router)# ",
};

static struct cmd_node interface_node =
{
  INTERFACE_NODE,
  "%s(config-if)# ",
};

static struct cmd_node ns_node =
{
  NS_NODE,
  "%s(config-logical-router)# ",
};

static struct cmd_node vrf_node =
{
  VRF_NODE,
  "%s(config-vrf)# ",
};

static struct cmd_node rmap_node =
{
  RMAP_NODE,
  "%s(config-route-map)# "
};

static struct cmd_node zebra_node =
{
  ZEBRA_NODE,
  "%s(config-router)# "
};

static struct cmd_node bgp_vpnv4_node =
{
  BGP_VPNV4_NODE,
  "%s(config-router-af)# "
};

static struct cmd_node bgp_vpnv6_node =
{
  BGP_VPNV6_NODE,
  "%s(config-router-af)# "
};

static struct cmd_node bgp_encap_node =
{
  BGP_ENCAP_NODE,
  "%s(config-router-af)# "
};

static struct cmd_node bgp_encapv6_node =
{
  BGP_ENCAPV6_NODE,
  "%s(config-router-af)# "
};

static struct cmd_node bgp_ipv4_node =
{
  BGP_IPV4_NODE,
  "%s(config-router-af)# "
};

static struct cmd_node bgp_ipv4m_node =
{
  BGP_IPV4M_NODE,
  "%s(config-router-af)# "
};

static struct cmd_node bgp_ipv6_node =
{
  BGP_IPV6_NODE,
  "%s(config-router-af)# "
};

static struct cmd_node bgp_ipv6m_node =
{
  BGP_IPV6M_NODE,
  "%s(config-router-af)# "
};

static struct cmd_node bgp_vnc_defaults_node =
{
  BGP_VNC_DEFAULTS_NODE,
  "%s(config-router-vnc-defaults)# "
};

static struct cmd_node bgp_vnc_nve_group_node =
{
  BGP_VNC_NVE_GROUP_NODE,
  "%s(config-router-vnc-nve-group)# "
};

static struct cmd_node bgp_vnc_l2_group_node =
{
  BGP_VNC_L2_GROUP_NODE,
  "%s(config-router-vnc-l2-group)# "
};

static struct cmd_node ospf_node =
{
  OSPF_NODE,
  "%s(config-router)# "
};

static struct cmd_node ripng_node =
{
  RIPNG_NODE,
  "%s(config-router)# "
};

static struct cmd_node ospf6_node =
{
  OSPF6_NODE,
  "%s(config-ospf6)# "
};

static struct cmd_node ldp_node =
{
  LDP_NODE,
  "%s(config-ldp)# "
};

static struct cmd_node ldp_ipv4_node =
{
  LDP_IPV4_NODE,
  "%s(config-ldp-af)# "
};

static struct cmd_node ldp_ipv6_node =
{
  LDP_IPV6_NODE,
  "%s(config-ldp-af)# "
};

static struct cmd_node ldp_ipv4_iface_node =
{
  LDP_IPV4_IFACE_NODE,
  "%s(config-ldp-af-if)# "
};

static struct cmd_node ldp_ipv6_iface_node =
{
  LDP_IPV6_IFACE_NODE,
  "%s(config-ldp-af-if)# "
};

static struct cmd_node ldp_l2vpn_node =
{
  LDP_L2VPN_NODE,
  "%s(config-l2vpn)# "
};

static struct cmd_node ldp_pseudowire_node =
{
  LDP_PSEUDOWIRE_NODE,
  "%s(config-l2vpn-pw)# "
};

static struct cmd_node keychain_node =
{
  KEYCHAIN_NODE,
  "%s(config-keychain)# "
};

static struct cmd_node keychain_key_node =
{
  KEYCHAIN_KEY_NODE,
  "%s(config-keychain-key)# "
};

struct cmd_node link_params_node =
{
  LINK_PARAMS_NODE,
  "%s(config-link-params)# ",
};

/* Defined in lib/vty.c */
extern struct cmd_node vty_node;

/* When '^Z' is received from vty, move down to the enable mode. */
static int
vtysh_end (void)
{
  switch (vty->node)
    {
    case VIEW_NODE:
    case ENABLE_NODE:
      /* Nothing to do. */
      break;
    default:
      vty->node = ENABLE_NODE;
      break;
    }
  return CMD_SUCCESS;
}

DEFUNSH (VTYSH_REALLYALL,
	 vtysh_end_all,
	 vtysh_end_all_cmd,
	 "end",
	 "End current mode and change to enable mode\n")
{
  return vtysh_end ();
}

DEFUNSH (VTYSH_BGPD,
	 router_bgp,
	 router_bgp_cmd,
	 "router bgp [(1-4294967295) [<view|vrf> WORD]]",
	 ROUTER_STR
	 BGP_STR
	 AS_STR
         "BGP view\nBGP VRF\n"
         "View/VRF name\n")
{
  vty->node = BGP_NODE;
  return CMD_SUCCESS;
}

DEFUNSH (VTYSH_BGPD,
	 address_family_vpnv4,
	 address_family_vpnv4_cmd,
	 "address-family vpnv4 [unicast]",
	 "Enter Address Family command mode\n"
	 "Address Family\n"
	 "Address Family Modifier\n")
{
  vty->node = BGP_VPNV4_NODE;
  return CMD_SUCCESS;
}

DEFUNSH (VTYSH_BGPD,
	 address_family_vpnv6,
	 address_family_vpnv6_cmd,
	 "address-family vpnv6 [unicast]",
	 "Enter Address Family command mode\n"
	 "Address Family\n"
	 "Address Family Modifier\n")
{
  vty->node = BGP_VPNV6_NODE;
  return CMD_SUCCESS;
}

DEFUNSH (VTYSH_BGPD,
	 address_family_encapv4,
	 address_family_encapv4_cmd,
	 "address-family <encap|encapv4>",
	 "Enter Address Family command mode\n"
         "Address Family\n"
	 "Address Family\n")
{
  vty->node = BGP_ENCAP_NODE;
  return CMD_SUCCESS;
}

DEFUNSH (VTYSH_BGPD,
	 address_family_encapv6,
	 address_family_encapv6_cmd,
	 "address-family encapv6",
	 "Enter Address Family command mode\n"
	 "Address Family\n")
{
  vty->node = BGP_ENCAPV6_NODE;
  return CMD_SUCCESS;
}

DEFUNSH (VTYSH_BGPD,
	 address_family_ipv4_unicast,
	 address_family_ipv4_unicast_cmd,
	 "address-family ipv4 unicast",
	 "Enter Address Family command mode\n"
	 "Address Family\n"
	 "Address Family Modifier\n")
{
  vty->node = BGP_IPV4_NODE;
  return CMD_SUCCESS;
}

DEFUNSH (VTYSH_BGPD,
	 address_family_ipv4_multicast,
	 address_family_ipv4_multicast_cmd,
	 "address-family ipv4 multicast",
	 "Enter Address Family command mode\n"
	 "Address Family\n"
	 "Address Family Modifier\n")
{
  vty->node = BGP_IPV4M_NODE;
  return CMD_SUCCESS;
}

DEFUNSH (VTYSH_BGPD,
	 address_family_ipv6,
	 address_family_ipv6_cmd,
	 "address-family ipv6 [unicast]",
	 "Enter Address Family command mode\n"
	 "Address Family\n"
	 "Address Family Modifier\n")
{
  vty->node = BGP_IPV6_NODE;
  return CMD_SUCCESS;
}

DEFUNSH (VTYSH_BGPD,
	 address_family_ipv6_multicast,
	 address_family_ipv6_multicast_cmd,
	 "address-family ipv6 multicast",
	 "Enter Address Family command mode\n"
	 "Address Family\n"
	 "Address Family Modifier\n")
{
  vty->node = BGP_IPV6M_NODE;
  return CMD_SUCCESS;
}

#if defined (ENABLE_BGP_VNC)
DEFUNSH (VTYSH_BGPD,
         vnc_defaults,
         vnc_defaults_cmd,
         "vnc defaults",
         "VNC/RFP related configuration\n"
         "Configure default NVE group\n")
{
  vty->node = BGP_VNC_DEFAULTS_NODE;
  return CMD_SUCCESS;
}

DEFUNSH (VTYSH_BGPD,
         vnc_nve_group,
         vnc_nve_group_cmd,
         "vnc nve-group NAME",
         "VNC/RFP related configuration\n"
         "Configure a NVE group\n"
         "Group name\n")
{
  vty->node = BGP_VNC_NVE_GROUP_NODE;
  return CMD_SUCCESS;
}

DEFUNSH (VTYSH_BGPD,
         vnc_l2_group,
         vnc_l2_group_cmd,
         "vnc l2-group NAME",
         "VNC/RFP related configuration\n"
         "Configure a L2 group\n"
         "Group name\n")
{
  vty->node = BGP_VNC_L2_GROUP_NODE;
  return CMD_SUCCESS;
}
#endif

DEFUNSH (VTYSH_RIPD,
	 key_chain,
	 key_chain_cmd,
	 "key chain WORD",
	 "Authentication key management\n"
	 "Key-chain management\n"
	 "Key-chain name\n")
{
  vty->node = KEYCHAIN_NODE;
  return CMD_SUCCESS;
}	 

DEFUNSH (VTYSH_RIPD,
	 key,
	 key_cmd,
	 "key (0-2147483647)",
	 "Configure a key\n"
	 "Key identifier number\n")
{
  vty->node = KEYCHAIN_KEY_NODE;
  return CMD_SUCCESS;
}

DEFUNSH (VTYSH_RIPD,
	 router_rip,
	 router_rip_cmd,
	 "router rip",
	 ROUTER_STR
	 "RIP")
{
  vty->node = RIP_NODE;
  return CMD_SUCCESS;
}

DEFUNSH (VTYSH_RIPNGD,
	 router_ripng,
	 router_ripng_cmd,
	 "router ripng",
	 ROUTER_STR
	 "RIPng")
{
  vty->node = RIPNG_NODE;
  return CMD_SUCCESS;
}

DEFUNSH (VTYSH_OSPFD,
	 router_ospf,
	 router_ospf_cmd,
	 "router ospf [(1-65535)]",
	 "Enable a routing process\n"
	 "Start OSPF configuration\n"
         "Instance ID\n")
{
  vty->node = OSPF_NODE;
  return CMD_SUCCESS;
}

DEFUNSH (VTYSH_OSPF6D,
	 router_ospf6,
	 router_ospf6_cmd,
	 "router ospf6",
	 ROUTER_STR
	 OSPF6_STR)
{
  vty->node = OSPF6_NODE;
  return CMD_SUCCESS;
}

#if defined (HAVE_LDPD)
DEFUNSH (VTYSH_LDPD,
	 ldp_mpls_ldp,
	 ldp_mpls_ldp_cmd,
	 "mpls ldp",
	 "Global MPLS configuration subcommands\n"
	 "Label Distribution Protocol\n")
{
  vty->node = LDP_NODE;
  return CMD_SUCCESS;
}

DEFUNSH (VTYSH_LDPD,
	 ldp_address_family_ipv4,
	 ldp_address_family_ipv4_cmd,
	 "address-family ipv4",
	 "Configure Address Family and its parameters\n"
	 "IPv4\n")
{
  vty->node = LDP_IPV4_NODE;
  return CMD_SUCCESS;
}

DEFUNSH (VTYSH_LDPD,
	 ldp_address_family_ipv6,
	 ldp_address_family_ipv6_cmd,
	 "address-family ipv6",
	 "Configure Address Family and its parameters\n"
	 "IPv6\n")
{
  vty->node = LDP_IPV6_NODE;
  return CMD_SUCCESS;
}

DEFUNSH (VTYSH_LDPD,
	 ldp_interface_ifname,
	 ldp_interface_ifname_cmd,
	 "interface IFNAME",
	 "Enable LDP on an interface and enter interface submode\n"
	 "Interface's name\n")
{
  switch (vty->node)
    {
      case LDP_IPV4_NODE:
	vty->node = LDP_IPV4_IFACE_NODE;
	break;
      case LDP_IPV6_NODE:
	vty->node = LDP_IPV6_IFACE_NODE;
	break;
      default:
	break;
    }

  return CMD_SUCCESS;
}

DEFUNSH (VTYSH_LDPD,
	 ldp_l2vpn_word_type_vpls,
	 ldp_l2vpn_word_type_vpls_cmd,
	 "l2vpn WORD type vpls",
	 "Configure l2vpn commands\n"
	 "L2VPN name\n"
	 "L2VPN type\n"
	 "Virtual Private LAN Service\n")
{
  vty->node = LDP_L2VPN_NODE;
  return CMD_SUCCESS;
}

DEFUNSH (VTYSH_LDPD,
	 ldp_member_pseudowire_ifname,
	 ldp_member_pseudowire_ifname_cmd,
	 "member pseudowire IFNAME",
	 "L2VPN member configuration\n"
	 "Pseudowire interface\n"
	 "Interface's name\n")
{
  vty->node = LDP_PSEUDOWIRE_NODE;
  return CMD_SUCCESS;
}
#endif

DEFUNSH (VTYSH_ISISD,
	 router_isis,
	 router_isis_cmd,
	 "router isis WORD",
	 ROUTER_STR
	 "ISO IS-IS\n"
	 "ISO Routing area tag")
{
  vty->node = ISIS_NODE;
  return CMD_SUCCESS;
}

DEFUNSH (VTYSH_RMAP,
	 vtysh_route_map,
	 vtysh_route_map_cmd,
<<<<<<< HEAD
	 "route-map WORD <deny|permit> (1-65535)",
=======
	 "route-map WORD (deny|permit) <1-65535>",
>>>>>>> 7d53a493
	 "Create route-map or enter route-map command mode\n"
	 "Route map tag\n"
	 "Route map denies set operations\n"
	 "Route map permits set operations\n"
	 "Sequence to insert to/delete from existing route-map entry\n")
{
  vty->node = RMAP_NODE;
  return CMD_SUCCESS;
}

DEFUNSH (VTYSH_ALL,
	 vtysh_line_vty,
	 vtysh_line_vty_cmd,
	 "line vty",
	 "Configure a terminal line\n"
	 "Virtual terminal\n")
{
  vty->node = VTY_NODE;
  return CMD_SUCCESS;
}

DEFUNSH (VTYSH_REALLYALL,
	 vtysh_enable,
	 vtysh_enable_cmd,
	 "enable",
	 "Turn on privileged mode command\n")
{
  vty->node = ENABLE_NODE;
  return CMD_SUCCESS;
}

DEFUNSH (VTYSH_REALLYALL,
	 vtysh_disable,
	 vtysh_disable_cmd,
	 "disable",
	 "Turn off privileged mode command\n")
{
  if (vty->node == ENABLE_NODE)
    vty->node = VIEW_NODE;
  return CMD_SUCCESS;
}

DEFUNSH (VTYSH_REALLYALL,
	 vtysh_config_terminal,
	 vtysh_config_terminal_cmd,
	 "configure terminal",
	 "Configuration from vty interface\n"
	 "Configuration terminal\n")
{
  vty->node = CONFIG_NODE;
  return CMD_SUCCESS;
}

static int
vtysh_exit (struct vty *vty)
{
  switch (vty->node)
    {
    case VIEW_NODE:
    case ENABLE_NODE:
      exit (0);
      break;
    case CONFIG_NODE:
      vty->node = ENABLE_NODE;
      break;
    case INTERFACE_NODE:
    case NS_NODE:
    case VRF_NODE:
    case ZEBRA_NODE:
    case BGP_NODE:
    case RIP_NODE:
    case RIPNG_NODE:
    case OSPF_NODE:
    case OSPF6_NODE:
    case LDP_NODE:
    case LDP_L2VPN_NODE:
    case ISIS_NODE:
    case MASC_NODE:
    case RMAP_NODE:
    case VTY_NODE:
    case KEYCHAIN_NODE:
      vtysh_execute("end");
      vtysh_execute("configure terminal");
      vty->node = CONFIG_NODE;
      break;
    case BGP_VPNV4_NODE:
    case BGP_VPNV6_NODE:
    case BGP_ENCAP_NODE:
    case BGP_ENCAPV6_NODE:
    case BGP_IPV4_NODE:
    case BGP_IPV4M_NODE:
    case BGP_IPV6_NODE:
    case BGP_IPV6M_NODE:
    case BGP_VNC_DEFAULTS_NODE:
    case BGP_VNC_NVE_GROUP_NODE:
    case BGP_VNC_L2_GROUP_NODE:
      vty->node = BGP_NODE;
      break;
    case LDP_IPV4_NODE:
    case LDP_IPV6_NODE:
      vty->node = LDP_NODE;
      break;
    case LDP_IPV4_IFACE_NODE:
      vty->node = LDP_IPV4_NODE;
      break;
    case LDP_IPV6_IFACE_NODE:
      vty->node = LDP_IPV6_NODE;
      break;
    case LDP_PSEUDOWIRE_NODE:
      vty->node = LDP_L2VPN_NODE;
      break;
    case KEYCHAIN_KEY_NODE:
      vty->node = KEYCHAIN_NODE;
      break;
    case LINK_PARAMS_NODE:
      vty->node = INTERFACE_NODE;
      break;
    default:
      break;
    }
  return CMD_SUCCESS;
}

DEFUNSH (VTYSH_REALLYALL,
	 vtysh_exit_all,
	 vtysh_exit_all_cmd,
	 "exit",
	 "Exit current mode and down to previous mode\n")
{
  return vtysh_exit (vty);
}

DEFUNSH (VTYSH_ALL,
         vtysh_quit_all,
         vtysh_quit_all_cmd,
         "quit",
         "Exit current mode and down to previous mode\n")
{
  return vtysh_exit_all (self, vty, argc, argv);
}

DEFUNSH (VTYSH_BGPD,
	 exit_address_family,
	 exit_address_family_cmd,
	 "exit-address-family",
	 "Exit from Address Family configuration mode\n")
{
  if (vty->node == BGP_IPV4_NODE
      || vty->node == BGP_IPV4M_NODE
      || vty->node == BGP_VPNV4_NODE
      || vty->node == BGP_VPNV6_NODE
      || vty->node == BGP_ENCAP_NODE
      || vty->node == BGP_ENCAPV6_NODE
      || vty->node == BGP_IPV6_NODE
      || vty->node == BGP_IPV6M_NODE)
    vty->node = BGP_NODE;
  return CMD_SUCCESS;
}

DEFUNSH (VTYSH_BGPD,
	 exit_vnc_config,
	 exit_vnc_config_cmd,
	 "exit-vnc",
	 "Exit from VNC configuration mode\n")
{
  if (vty->node == BGP_VNC_DEFAULTS_NODE
      || vty->node == BGP_VNC_NVE_GROUP_NODE
      || vty->node == BGP_VNC_L2_GROUP_NODE)
    vty->node = BGP_NODE;
  return CMD_SUCCESS;
}

DEFUNSH (VTYSH_RIPD,
	 vtysh_exit_ripd,
	 vtysh_exit_ripd_cmd,
	 "exit",
	 "Exit current mode and down to previous mode\n")
{
  return vtysh_exit (vty);
}

DEFUNSH (VTYSH_RIPD,
	 vtysh_quit_ripd,
	 vtysh_quit_ripd_cmd,
	 "quit",
	 "Exit current mode and down to previous mode\n")
{
  return vtysh_exit_ripd (self, vty, argc, argv);
}

DEFUNSH (VTYSH_RIPNGD,
	 vtysh_exit_ripngd,
	 vtysh_exit_ripngd_cmd,
	 "exit",
	 "Exit current mode and down to previous mode\n")
{
  return vtysh_exit (vty);
}

DEFUNSH (VTYSH_RIPNGD,
	 vtysh_quit_ripngd,
	 vtysh_quit_ripngd_cmd,
	 "quit",
	 "Exit current mode and down to previous mode\n")
{
  return vtysh_exit_ripngd (self, vty, argc, argv);
}

DEFUNSH (VTYSH_RMAP,
	 vtysh_exit_rmap,
	 vtysh_exit_rmap_cmd,
	 "exit",
	 "Exit current mode and down to previous mode\n")
{
  return vtysh_exit (vty);
}

DEFUNSH (VTYSH_RMAP,
	 vtysh_quit_rmap,
	 vtysh_quit_rmap_cmd,
	 "quit",
	 "Exit current mode and down to previous mode\n")
{
  return vtysh_exit_rmap (self, vty, argc, argv);
}

DEFUNSH (VTYSH_BGPD,
	 vtysh_exit_bgpd,
	 vtysh_exit_bgpd_cmd,
	 "exit",
	 "Exit current mode and down to previous mode\n")
{
  return vtysh_exit (vty);
}

DEFUNSH (VTYSH_BGPD,
	 vtysh_quit_bgpd,
	 vtysh_quit_bgpd_cmd,
	 "quit",
	 "Exit current mode and down to previous mode\n")
{
  return vtysh_exit_bgpd (self, vty, argc, argv);
}

DEFUNSH (VTYSH_OSPFD,
	 vtysh_exit_ospfd,
	 vtysh_exit_ospfd_cmd,
	 "exit",
	 "Exit current mode and down to previous mode\n")
{
  return vtysh_exit (vty);
}

DEFUNSH (VTYSH_OSPFD,
	 vtysh_quit_ospfd,
	 vtysh_quit_ospfd_cmd,
	 "quit",
	 "Exit current mode and down to previous mode\n")
{
  return vtysh_exit_ospfd (self, vty, argc, argv);
}

DEFUNSH (VTYSH_OSPF6D,
	 vtysh_exit_ospf6d,
	 vtysh_exit_ospf6d_cmd,
	 "exit",
	 "Exit current mode and down to previous mode\n")
{
  return vtysh_exit (vty);
}

DEFUNSH (VTYSH_OSPF6D,
         vtysh_quit_ospf6d,
         vtysh_quit_ospf6d_cmd,
         "quit",
         "Exit current mode and down to previous mode\n")
{
  return vtysh_exit_ospf6d (self, vty, argc, argv);
}

#if defined (HAVE_LDPD)
DEFUNSH (VTYSH_LDPD,
	 vtysh_exit_ldpd,
	 vtysh_exit_ldpd_cmd,
	 "exit",
	 "Exit current mode and down to previous mode\n")
{
  return vtysh_exit (vty);
}

ALIAS (vtysh_exit_ldpd,
       vtysh_quit_ldpd_cmd,
       "quit",
       "Exit current mode and down to previous mode\n")
#endif

DEFUNSH (VTYSH_ISISD,
	 vtysh_exit_isisd,
	 vtysh_exit_isisd_cmd,
	 "exit",
	 "Exit current mode and down to previous mode\n")
{
  return vtysh_exit (vty);
}

DEFUNSH (VTYSH_ISISD,
	 vtysh_quit_isisd,
	 vtysh_quit_isisd_cmd,
	 "quit",
	 "Exit current mode and down to previous mode\n")
{
  return vtysh_exit_isisd (self, vty, argc, argv);
}

DEFUNSH (VTYSH_ALL,
         vtysh_exit_line_vty,
         vtysh_exit_line_vty_cmd,
         "exit",
         "Exit current mode and down to previous mode\n")
{
  return vtysh_exit (vty);
}

DEFUNSH (VTYSH_ALL,
         vtysh_quit_line_vty,
         vtysh_quit_line_vty_cmd,
         "quit",
         "Exit current mode and down to previous mode\n")
{
  return vtysh_exit_line_vty (self, vty, argc, argv);
}

DEFUNSH (VTYSH_INTERFACE,
	 vtysh_interface,
	 vtysh_interface_cmd,
	 "interface IFNAME [vrf NAME]",
	 "Select an interface to configure\n"
	 "Interface's name\n"
         VRF_CMD_HELP_STR)
{
  vty->node = INTERFACE_NODE;
  return CMD_SUCCESS;
}

/* TODO Implement "no interface command in isisd. */
DEFSH (VTYSH_ZEBRA|VTYSH_RIPD|VTYSH_RIPNGD|VTYSH_OSPFD|VTYSH_OSPF6D|VTYSH_LDPD,
       vtysh_no_interface_cmd,
       "no interface IFNAME",
       NO_STR
       "Delete a pseudo interface's configuration\n"
       "Interface's name\n")

DEFSH (VTYSH_ZEBRA,
       vtysh_no_interface_vrf_cmd,
       "no interface IFNAME vrf NAME",
       NO_STR
       "Delete a pseudo interface's configuration\n"
       "Interface's name\n"
       VRF_CMD_HELP_STR)

DEFUNSH (VTYSH_NS,
         vtysh_ns,
         vtysh_ns_cmd,
         "logical-router (1-65535) ns NAME",
	 "Enable a logical-router\n"
         "Specify the logical-router indentifier\n"
         "The Name Space\n"
         "The file name in " NS_RUN_DIR ", or a full pathname\n")
{
  vty->node = NS_NODE;
  return CMD_SUCCESS;
}

DEFUNSH (VTYSH_VRF,
	 vtysh_vrf,
	 vtysh_vrf_cmd,
	 "vrf NAME",
	 "Select a VRF to configure\n"
	 "VRF's name\n")
{
  vty->node = VRF_NODE;
  return CMD_SUCCESS;
}

DEFSH (VTYSH_ZEBRA,
       vtysh_no_vrf_cmd,
       "no vrf NAME",
       NO_STR
       "Delete a pseudo vrf's configuration\n"
       "VRF's name\n")

DEFUNSH (VTYSH_NS,
         vtysh_exit_ns,
         vtysh_exit_ns_cmd,
         "exit",
         "Exit current mode and down to previous mode\n")
{
  return vtysh_exit (vty);
}

DEFUNSH (VTYSH_NS,
         vtysh_quit_ns,
         vtysh_quit_ns_cmd,
         "quit",
         "Exit current mode and down to previous mode\n")
{
  return vtysh_exit_ns(self, vty, argc, argv);
}

DEFUNSH (VTYSH_VRF,
	 vtysh_exit_vrf,
	 vtysh_exit_vrf_cmd,
	 "exit",
	 "Exit current mode and down to previous mode\n")
{
  return vtysh_exit (vty);
}

DEFUNSH (VTYSH_VRF,
	 vtysh_quit_vrf,
	 vtysh_quit_vrf_cmd,
	 "quit",
	 "Exit current mode and down to previous mode\n")
{
  return vtysh_exit_vrf (self, vty, argc, argv);
}

/* TODO Implement interface description commands in ripngd, ospf6d
 * and isisd. */
DEFSH (VTYSH_ZEBRA|VTYSH_RIPD|VTYSH_OSPFD|VTYSH_LDPD,
       vtysh_interface_desc_cmd,
<<<<<<< HEAD
       "description LINE...",
=======
       "description .LINE",
>>>>>>> 7d53a493
       "Interface specific description\n"
       "Characters describing this interface\n")
       
DEFSH (VTYSH_ZEBRA|VTYSH_RIPD|VTYSH_OSPFD,
       vtysh_no_interface_desc_cmd,
       "no description",
       NO_STR
       "Interface specific description\n")

DEFUNSH (VTYSH_INTERFACE,
	 vtysh_exit_interface,
	 vtysh_exit_interface_cmd,
	 "exit",
	 "Exit current mode and down to previous mode\n")
{
  return vtysh_exit (vty);
}

DEFUNSH (VTYSH_INTERFACE,
	 vtysh_quit_interface,
	 vtysh_quit_interface_cmd,
	 "quit",
	 "Exit current mode and down to previous mode\n")
{
  return vtysh_exit_interface (self, vty, argc, argv);
}

DEFUN (vtysh_show_thread,
       vtysh_show_thread_cmd,
       "show thread cpu [FILTER]",
      SHOW_STR
      "Thread information\n"
      "Thread CPU usage\n"
      "Display filter (rwtexb)\n")
{
  int idx_filter = 3;
  unsigned int i;
  int ret = CMD_SUCCESS;
  char line[100];

  sprintf(line, "show thread cpu %s\n", (argc == 4) ? argv[idx_filter]->arg : "");
  for (i = 0; i < array_size(vtysh_client); i++)
    if ( vtysh_client[i].fd >= 0 )
      {
        fprintf (stdout, "Thread statistics for %s:\n",
                 vtysh_client[i].name);
        ret = vtysh_client_execute (&vtysh_client[i], line, stdout);
        fprintf (stdout,"\n");
      }
  return ret;
}

DEFUN (vtysh_show_work_queues,
       vtysh_show_work_queues_cmd,
       "show work-queues",
       SHOW_STR
       "Work Queue information\n")
{
  unsigned int i;
  int ret = CMD_SUCCESS;
  char line[] = "show work-queues\n";

  for (i = 0; i < array_size(vtysh_client); i++)
    if ( vtysh_client[i].fd >= 0 )
      {
        fprintf (stdout, "Work queue statistics for %s:\n",
                 vtysh_client[i].name);
        ret = vtysh_client_execute (&vtysh_client[i], line, stdout);
        fprintf (stdout,"\n");
      }

  return ret;
}

DEFUN (vtysh_show_work_queues_daemon,
       vtysh_show_work_queues_daemon_cmd,
       "show work-queues <zebra|ripd|ripngd|ospfd|ospf6d|bgpd|isisd>",
       SHOW_STR
       "Work Queue information\n"
       "For the zebra daemon\n"
       "For the rip daemon\n"
       "For the ripng daemon\n"
       "For the ospf daemon\n"
       "For the ospfv6 daemon\n"
       "For the bgp daemon\n"
       "For the isis daemon\n")
{
  int idx_protocol = 2;
  unsigned int i;
  int ret = CMD_SUCCESS;

  for (i = 0; i < array_size(vtysh_client); i++)
    {
      if (begins_with(vtysh_client[i].name, argv[idx_protocol]->arg))
        break;
    }

  ret = vtysh_client_execute(&vtysh_client[i], "show work-queues\n", stdout);

  return ret;
}

DEFUNSH (VTYSH_ZEBRA,
         vtysh_link_params,
         vtysh_link_params_cmd,
         "link-params",
         LINK_PARAMS_STR
         )
{
  vty->node = LINK_PARAMS_NODE;
  return CMD_SUCCESS;
}

DEFUNSH (VTYSH_ZEBRA,
	 exit_link_params,
	 exit_link_params_cmd,
	 "exit-link-params",
	 "Exit from Link Params configuration node\n")
{
  if (vty->node == LINK_PARAMS_NODE)
    vty->node = INTERFACE_NODE;
  return CMD_SUCCESS;
}

/* Memory */
DEFUN (vtysh_show_memory,
       vtysh_show_memory_cmd,
       "show memory",
       SHOW_STR
       "Memory statistics\n")
{
  unsigned int i;
  int ret = CMD_SUCCESS;
  char line[] = "show memory\n";
  
  for (i = 0; i < array_size(vtysh_client); i++)
    if ( vtysh_client[i].fd >= 0 )
      {
        fprintf (stdout, "Memory statistics for %s:\n", 
                 vtysh_client[i].name);
        ret = vtysh_client_execute (&vtysh_client[i], line, stdout);
        fprintf (stdout,"\n");
      }
  
  return ret;
}

/* Logging commands. */
DEFUN (vtysh_show_logging,
       vtysh_show_logging_cmd,
       "show logging",
       SHOW_STR
       "Show current logging configuration\n")
{
  unsigned int i;
  int ret = CMD_SUCCESS;
  char line[] = "show logging\n";
  
  for (i = 0; i < array_size(vtysh_client); i++)
    if ( vtysh_client[i].fd >= 0 )
      {
        fprintf (stdout,"Logging configuration for %s:\n", 
                 vtysh_client[i].name);
        ret = vtysh_client_execute (&vtysh_client[i], line, stdout);
        fprintf (stdout,"\n");
      }
  
  return ret;
}

DEFUNSH (VTYSH_ALL,
	 vtysh_log_stdout,
	 vtysh_log_stdout_cmd,
	 "log stdout",
	 "Logging control\n"
	 "Set stdout logging level\n")
{
  return CMD_SUCCESS;
}

DEFUNSH (VTYSH_ALL,
	 vtysh_log_stdout_level,
	 vtysh_log_stdout_level_cmd,
	 "log stdout <emergencies|alerts|critical|errors|warnings|notifications|informational|debugging>",
	 "Logging control\n"
	 "Set stdout logging level\n"
	 LOG_LEVEL_DESC)
{
  return CMD_SUCCESS;
}

DEFUNSH (VTYSH_ALL,
	 no_vtysh_log_stdout,
	 no_vtysh_log_stdout_cmd,
	 "no log stdout [LEVEL]",
	 NO_STR
	 "Logging control\n"
	 "Cancel logging to stdout\n"
	 "Logging level\n")
{
  return CMD_SUCCESS;
}

DEFUNSH (VTYSH_ALL,
	 vtysh_log_file,
	 vtysh_log_file_cmd,
	 "log file FILENAME",
	 "Logging control\n"
	 "Logging to file\n"
	 "Logging filename\n")
{
  return CMD_SUCCESS;
}

DEFUNSH (VTYSH_ALL,
	 vtysh_log_file_level,
	 vtysh_log_file_level_cmd,
	 "log file FILENAME <emergencies|alerts|critical|errors|warnings|notifications|informational|debugging>",
	 "Logging control\n"
	 "Logging to file\n"
	 "Logging filename\n"
	 LOG_LEVEL_DESC)
{
  return CMD_SUCCESS;
}

DEFUNSH (VTYSH_ALL,
	 no_vtysh_log_file,
	 no_vtysh_log_file_cmd,
	 "no log file [FILENAME [LEVEL]]",
	 NO_STR
	 "Logging control\n"
	 "Cancel logging to file\n"
	 "Logging file name\n"
         "Logging level\n")
{
  return CMD_SUCCESS;
}

DEFUNSH (VTYSH_ALL,
	 vtysh_log_monitor,
	 vtysh_log_monitor_cmd,
	 "log monitor [<emergencies|alerts|critical|errors|warnings|notifications|informational|debugging>]",
	 "Logging control\n"
	 "Set terminal line (monitor) logging level\n"
         LOG_LEVEL_DESC)
{
  return CMD_SUCCESS;
}

DEFUNSH (VTYSH_ALL,
	 no_vtysh_log_monitor,
	 no_vtysh_log_monitor_cmd,
	 "no log monitor [LEVEL]",
	 NO_STR
	 "Logging control\n"
	 "Disable terminal line (monitor) logging\n"
	 "Logging level\n")
{
  return CMD_SUCCESS;
}

DEFUNSH (VTYSH_ALL,
	 vtysh_log_syslog,
	 vtysh_log_syslog_cmd,
	 "log syslog <emergencies|alerts|critical|errors|warnings|notifications|informational|debugging>",
	 "Logging control\n"
	 "Set syslog logging level\n"
         LOG_LEVEL_DESC)
{
  return CMD_SUCCESS;
}

DEFUNSH (VTYSH_ALL,
	 no_vtysh_log_syslog,
	 no_vtysh_log_syslog_cmd,
	 "no log syslog [LEVEL]",
	 NO_STR
	 "Logging control\n"
	 "Cancel logging to syslog\n"
	 "Logging level\n")
{
  return CMD_SUCCESS;
}

DEFUNSH (VTYSH_ALL,
	 vtysh_log_facility,
	 vtysh_log_facility_cmd,
	 "log facility <kern|user|mail|daemon|auth|syslog|lpr|news|uucp|cron|local0|local1|local2|local3|local4|local5|local6|local7>",
	 "Logging control\n"
	 "Facility parameter for syslog messages\n"
	 LOG_FACILITY_DESC)

{
  return CMD_SUCCESS;
}

DEFUNSH (VTYSH_ALL,
	 no_vtysh_log_facility,
	 no_vtysh_log_facility_cmd,
	 "no log facility [FACILITY]",
	 NO_STR
	 "Logging control\n"
	 "Reset syslog facility to default (daemon)\n"
	 "Syslog facility\n")

{
  return CMD_SUCCESS;
}

DEFUNSH_DEPRECATED (VTYSH_ALL,
		    vtysh_log_trap,
		    vtysh_log_trap_cmd,
		    "log trap <emergencies|alerts|critical|errors|warnings|notifications|informational|debugging>",
		    "Logging control\n"
		    "(Deprecated) Set logging level and default for all destinations\n"
		    LOG_LEVEL_DESC)

{
  return CMD_SUCCESS;
}

DEFUNSH_DEPRECATED (VTYSH_ALL,
		    no_vtysh_log_trap,
		    no_vtysh_log_trap_cmd,
		    "no log trap [LEVEL]",
		    NO_STR
		    "Logging control\n"
		    "Permit all logging information\n"
		    "Logging level\n")
{
  return CMD_SUCCESS;
}

DEFUNSH (VTYSH_ALL,
	 vtysh_log_record_priority,
	 vtysh_log_record_priority_cmd,
	 "log record-priority",
	 "Logging control\n"
	 "Log the priority of the message within the message\n")
{
  return CMD_SUCCESS;
}

DEFUNSH (VTYSH_ALL,
	 no_vtysh_log_record_priority,
	 no_vtysh_log_record_priority_cmd,
	 "no log record-priority",
	 NO_STR
	 "Logging control\n"
	 "Do not log the priority of the message within the message\n")
{
  return CMD_SUCCESS;
}

DEFUNSH (VTYSH_ALL,
	 vtysh_log_timestamp_precision,
	 vtysh_log_timestamp_precision_cmd,
	 "log timestamp precision (0-6)",
	 "Logging control\n"
	 "Timestamp configuration\n"
	 "Set the timestamp precision\n"
	 "Number of subsecond digits\n")
{
  return CMD_SUCCESS;
}

DEFUNSH (VTYSH_ALL,
	 no_vtysh_log_timestamp_precision,
	 no_vtysh_log_timestamp_precision_cmd,
	 "no log timestamp precision",
	 NO_STR
	 "Logging control\n"
	 "Timestamp configuration\n"
	 "Reset the timestamp precision to the default value of 0\n")
{
  return CMD_SUCCESS;
}

DEFUNSH (VTYSH_ALL,
	 vtysh_service_password_encrypt,
	 vtysh_service_password_encrypt_cmd,
	 "service password-encryption",
	 "Set up miscellaneous service\n"
	 "Enable encrypted passwords\n")
{
  return CMD_SUCCESS;
}

DEFUNSH (VTYSH_ALL,
	 no_vtysh_service_password_encrypt,
	 no_vtysh_service_password_encrypt_cmd,
	 "no service password-encryption",
	 NO_STR
	 "Set up miscellaneous service\n"
	 "Enable encrypted passwords\n")
{
  return CMD_SUCCESS;
}

DEFUNSH (VTYSH_ALL,
	 vtysh_config_password,
	 vtysh_password_cmd,
	 "password (8-8) WORD",
	 "Assign the terminal connection password\n"
	 "Specifies a HIDDEN password will follow\n"
	 "dummy string \n"
	 "The HIDDEN line password string\n")
{
  return CMD_SUCCESS;
}

DEFUNSH (VTYSH_ALL,
	 vtysh_password_text,
	 vtysh_password_text_cmd,
	 "password LINE",
	 "Assign the terminal connection password\n"
	 "The UNENCRYPTED (cleartext) line password\n")
{
  return CMD_SUCCESS;
}

DEFUNSH (VTYSH_ALL,
	 vtysh_config_enable_password,
	 vtysh_enable_password_cmd,
	 "enable password (8-8) WORD",
	 "Modify enable password parameters\n"
	 "Assign the privileged level password\n"
	 "Specifies a HIDDEN password will follow\n"
	 "The HIDDEN 'enable' password string\n")
{
  return CMD_SUCCESS;
}

DEFUNSH (VTYSH_ALL,
	 vtysh_enable_password_text,
	 vtysh_enable_password_text_cmd,
	 "enable password LINE",
	 "Modify enable password parameters\n"
	 "Assign the privileged level password\n"
	 "The UNENCRYPTED (cleartext) 'enable' password\n")
{
  return CMD_SUCCESS;
}

DEFUNSH (VTYSH_ALL,
	 no_vtysh_config_enable_password,
	 no_vtysh_enable_password_cmd,
	 "no enable password",
	 NO_STR
	 "Modify enable password parameters\n"
	 "Assign the privileged level password\n")
{
  return CMD_SUCCESS;
}

DEFUN (vtysh_write_terminal,
       vtysh_write_terminal_cmd,
       "write terminal [<zebra|ripd|ripngd|ospfd|ospf6d|ldpd|bgpd|isisd|pimd>]",
       "Write running configuration to memory, network, or terminal\n"
       "Write to terminal\n"
       "For the zebra daemon\n"
       "For the rip daemon\n"
       "For the ripng daemon\n"
       "For the ospf daemon\n"
       "For the ospfv6 daemon\n"
       "For the ldpd daemon\n"
       "For the bgp daemon\n"
       "For the isis daemon\n"
       "For the pim daemon\n")
{
  u_int i;
  char line[] = "write terminal\n";
  FILE *fp = NULL;

  if (vtysh_pager_name)
    {
      fp = popen (vtysh_pager_name, "w");
      if (fp == NULL)
        {
          perror ("popen");
          exit (1);
        }
    }
  else
    fp = stdout;

  vty_out (vty, "Building configuration...%s", VTY_NEWLINE);
  vty_out (vty, "%sCurrent configuration:%s", VTY_NEWLINE,
           VTY_NEWLINE);
  vty_out (vty, "!%s", VTY_NEWLINE);

  for (i = 0; i < array_size(vtysh_client); i++)
    if ((argc < 3 ) || (strmatch (vtysh_client[i].name, argv[2]->text)))
      vtysh_client_config (&vtysh_client[i], line);

  /* Integrate vtysh specific configuration. */
  vtysh_config_write ();

  vtysh_config_dump (fp);

  if (vtysh_pager_name && fp)
    {
      fflush (fp);
      if (pclose (fp) == -1)
        {
          perror ("pclose");
          exit (1);
        }
      fp = NULL;
    }

  vty_out (vty, "end%s", VTY_NEWLINE);
  return CMD_SUCCESS;
}

DEFUN (vtysh_show_running_config,
       vtysh_show_running_config_cmd,
       "show running-config [<zebra|ripd|ripngd|ospfd|ospf6d|ldpd|bgpd|isisd|pimd>]",
       SHOW_STR
       "Current operating configuration\n"
       "For the zebra daemon\n"
       "For the rip daemon\n"
       "For the ripng daemon\n"
       "For the ospf daemon\n"
       "For the ospfv6 daemon\n"
       "For the ldp daemon\n"
       "For the bgp daemon\n"
       "For the isis daemon\n"
       "For the pim daemon\n")
{
  return vtysh_write_terminal (self, vty, argc, argv);
}

DEFUN (vtysh_integrated_config,
       vtysh_integrated_config_cmd,
       "service integrated-vtysh-config",
       "Set up miscellaneous service\n"
       "Write configuration into integrated file\n")
{
  vtysh_write_integrated = WRITE_INTEGRATED_YES;
  return CMD_SUCCESS;
}

DEFUN (no_vtysh_integrated_config,
       no_vtysh_integrated_config_cmd,
       "no service integrated-vtysh-config",
       NO_STR
       "Set up miscellaneous service\n"
       "Write configuration into integrated file\n")
{
  vtysh_write_integrated = WRITE_INTEGRATED_NO;
  return CMD_SUCCESS;
}

static void
backup_config_file (const char *fbackup)
{
  char *integrate_sav = NULL;

  integrate_sav = malloc (strlen (fbackup) +
			  strlen (CONF_BACKUP_EXT) + 1);
  strcpy (integrate_sav, fbackup);
  strcat (integrate_sav, CONF_BACKUP_EXT);

  /* Move current configuration file to backup config file. */
  unlink (integrate_sav);
  rename (fbackup, integrate_sav);
  free (integrate_sav);
}

int
vtysh_write_config_integrated(void)
{
  u_int i;
  char line[] = "write terminal\n";
  FILE *fp;
  int fd;
  struct passwd *pwentry;
  struct group *grentry;
  uid_t uid = -1;
  gid_t gid = -1;
  struct stat st;
  int err = 0;

  fprintf (stdout,"Building Configuration...\n");

  backup_config_file(quagga_config);
  fp = fopen (quagga_config, "w");
  if (fp == NULL)
    {
      fprintf (stdout,"%% Error: failed to open configuration file %s: %s\n",
	       quagga_config, safe_strerror(errno));
      return CMD_WARNING;
    }
  fd = fileno (fp);

  for (i = 0; i < array_size(vtysh_client); i++)
    vtysh_client_config (&vtysh_client[i], line);

  vtysh_config_write ();
  vtysh_config_dump (fp);

  if (fchmod (fd, CONFIGFILE_MASK) != 0)
    {
      printf ("%% Warning: can't chmod configuration file %s: %s\n",
              quagga_config, safe_strerror(errno));
      err++;
    }

  pwentry = getpwnam (FRR_USER);
  if (pwentry)
    uid = pwentry->pw_uid;
  else
    {
      printf ("%% Warning: could not look up user \"%s\"\n", FRR_USER);
      err++;
    }

  grentry = getgrnam (FRR_GROUP);
  if (grentry)
    gid = grentry->gr_gid;
  else
    {
      printf ("%% Warning: could not look up group \"%s\"\n", FRR_GROUP);
      err++;
    }

  if (!fstat (fd, &st))
    {
      if (st.st_uid == uid)
        uid = -1;
      if (st.st_gid == gid)
        gid = -1;
      if ((uid != (uid_t)-1 || gid != (gid_t)-1) && fchown (fd, uid, gid))
        {
          printf ("%% Warning: can't chown configuration file %s: %s\n",
                  quagga_config, safe_strerror(errno));
          err++;
        }
    }
  else
    {
      printf ("%% Warning: stat() failed on %s: %s\n",
              quagga_config, safe_strerror(errno));
      err++;
    }

  fclose (fp);

  printf ("Integrated configuration saved to %s\n", quagga_config);
  if (err)
    return CMD_WARNING;

  printf ("[OK]\n");
  return CMD_SUCCESS;
}

static bool want_config_integrated(void)
{
  struct stat s;

  switch (vtysh_write_integrated)
    {
    case WRITE_INTEGRATED_UNSPECIFIED:
      if (stat(quagga_config, &s) && errno == ENOENT)
        return false;
      return true;
    case WRITE_INTEGRATED_NO:
      return false;
    case WRITE_INTEGRATED_YES:
      return true;
    }
  return true;
}

DEFUN (vtysh_write_memory,
       vtysh_write_memory_cmd,
       "write [<memory|file>]",
       "Write running configuration to memory, network, or terminal\n"
       "Write configuration to the file (same as write file)\n"
       "Write configuration to the file (same as write memory)\n")
{
  int ret = CMD_SUCCESS;
  char line[] = "write memory\n";
  u_int i;

  fprintf (stdout, "Note: this version of vtysh never writes vtysh.conf\n");

  /* If integrated Quagga.conf explicitely set. */
  if (want_config_integrated())
    {
      ret = CMD_WARNING;
      for (i = 0; i < array_size(vtysh_client); i++)
        if (vtysh_client[i].flag == VTYSH_WATCHFRR)
          break;
      if (i < array_size(vtysh_client) && vtysh_client[i].fd != -1)
        ret = vtysh_client_execute (&vtysh_client[i], "write integrated", stdout);

      if (ret != CMD_SUCCESS)
        {
          printf("\nWarning: attempting direct configuration write without "
                 "watchfrr.\nFile permissions and ownership may be "
                 "incorrect, or write may fail.\n\n");
          ret = vtysh_write_config_integrated();
        }
      return ret;
    }

  fprintf (stdout,"Building Configuration...\n");

  for (i = 0; i < array_size(vtysh_client); i++)
    ret = vtysh_client_execute (&vtysh_client[i], line, stdout);

  return ret;
}

DEFUN (vtysh_copy_running_config,
       vtysh_copy_running_config_cmd,
       "copy running-config startup-config",
       "Copy from one file to another\n"
       "Copy from current system configuration\n"
       "Copy to startup configuration\n")
{
  return vtysh_write_memory (self, vty, argc, argv);
}

DEFUN (vtysh_terminal_length,
       vtysh_terminal_length_cmd,
       "terminal length (0-512)",
       "Set terminal line parameters\n"
       "Set number of lines on a screen\n"
       "Number of lines on screen (0 for no pausing)\n")
{
  int idx_number = 2;
  int lines;
  char *endptr = NULL;
  char default_pager[10];

  lines = strtol (argv[idx_number]->arg, &endptr, 10);
  if (lines < 0 || lines > 512 || *endptr != '\0')
    {
      vty_out (vty, "length is malformed%s", VTY_NEWLINE);
      return CMD_WARNING;
    }

  if (vtysh_pager_name)
    {
      free (vtysh_pager_name);
      vtysh_pager_name = NULL;
    }

  if (lines != 0)
    {
      snprintf(default_pager, 10, "more -%i", lines);
      vtysh_pager_name = strdup (default_pager);
    }

  return CMD_SUCCESS;
}

DEFUN (vtysh_terminal_no_length,
       vtysh_terminal_no_length_cmd,
       "terminal no length",
       "Set terminal line parameters\n"
       NO_STR
       "Set number of lines on a screen\n")
{
  if (vtysh_pager_name)
    {
      free (vtysh_pager_name);
      vtysh_pager_name = NULL;
    }

  vtysh_pager_init();
  return CMD_SUCCESS;
}

DEFUN (vtysh_show_daemons,
       vtysh_show_daemons_cmd,
       "show daemons",
       SHOW_STR
       "Show list of running daemons\n")
{
  u_int i;

  for (i = 0; i < array_size(vtysh_client); i++)
    if ( vtysh_client[i].fd >= 0 )
      vty_out(vty, " %s", vtysh_client[i].name);
  vty_out(vty, "%s", VTY_NEWLINE);

  return CMD_SUCCESS;
}

/* Execute command in child process. */
static void
execute_command (const char *command, int argc, struct cmd_token *arg1,
		 const char *arg2)
{
  pid_t pid;
  int status;

  /* Call fork(). */
  pid = fork ();

  if (pid < 0)
    {
      /* Failure of fork(). */
      fprintf (stderr, "Can't fork: %s\n", safe_strerror (errno));
      exit (1);
    }
  else if (pid == 0)
    {
      /* This is child process. */
      switch (argc)
	{
	case 0:
	  execlp (command, command, (const char *)NULL);
	  break;
	case 1:
	  execlp (command, command, arg1, (const char *)NULL);
	  break;
	case 2:
	  execlp (command, command, arg1, arg2, (const char *)NULL);
	  break;
	}

      /* When execlp suceed, this part is not executed. */
      fprintf (stderr, "Can't execute %s: %s\n", command, safe_strerror (errno));
      exit (1);
    }
  else
    {
      /* This is parent. */
      execute_flag = 1;
      wait4 (pid, &status, 0, NULL);
      execute_flag = 0;
    }
}

DEFUN (vtysh_ping,
       vtysh_ping_cmd,
       "ping WORD",
       "Send echo messages\n"
       "Ping destination address or hostname\n")
{
  execute_command ("ping", 1, argv[0], NULL);
  return CMD_SUCCESS;
}

ALIAS (vtysh_ping,
       vtysh_ping_ip_cmd,
       "ping ip WORD",
       "Send echo messages\n"
       "IP echo\n"
       "Ping destination address or hostname\n")

DEFUN (vtysh_traceroute,
       vtysh_traceroute_cmd,
       "traceroute WORD",
       "Trace route to destination\n"
       "Trace route to destination address or hostname\n")
{
  execute_command ("traceroute", 1, argv[0], NULL);
  return CMD_SUCCESS;
}

ALIAS (vtysh_traceroute,
       vtysh_traceroute_ip_cmd,
       "traceroute ip WORD",
       "Trace route to destination\n"
       "IP trace\n"
       "Trace route to destination address or hostname\n")

DEFUN (vtysh_ping6,
       vtysh_ping6_cmd,
       "ping ipv6 WORD",
       "Send echo messages\n"
       "IPv6 echo\n"
       "Ping destination address or hostname\n")
{
  execute_command ("ping6", 1, argv[0], NULL);
  return CMD_SUCCESS;
}

DEFUN (vtysh_traceroute6,
       vtysh_traceroute6_cmd,
       "traceroute ipv6 WORD",
       "Trace route to destination\n"
       "IPv6 trace\n"
       "Trace route to destination address or hostname\n")
{
  execute_command ("traceroute6", 1, argv[0], NULL);
  return CMD_SUCCESS;
}

#if defined(HAVE_SHELL_ACCESS)
DEFUN (vtysh_telnet,
       vtysh_telnet_cmd,
       "telnet WORD",
       "Open a telnet connection\n"
       "IP address or hostname of a remote system\n")
{
  execute_command ("telnet", 1, argv[0], NULL);
  return CMD_SUCCESS;
}

DEFUN (vtysh_telnet_port,
       vtysh_telnet_port_cmd,
       "telnet WORD PORT",
       "Open a telnet connection\n"
       "IP address or hostname of a remote system\n"
       "TCP Port number\n")
{
  execute_command ("telnet", 2, argv[0], argv[1]);
  return CMD_SUCCESS;
}

DEFUN (vtysh_ssh,
       vtysh_ssh_cmd,
       "ssh WORD",
       "Open an ssh connection\n"
       "[user@]host\n")
{
  execute_command ("ssh", 1, argv[0], NULL);
  return CMD_SUCCESS;
}

DEFUN (vtysh_start_shell,
       vtysh_start_shell_cmd,
       "start-shell",
       "Start UNIX shell\n")
{
  execute_command ("sh", 0, NULL, NULL);
  return CMD_SUCCESS;
}

DEFUN (vtysh_start_bash,
       vtysh_start_bash_cmd,
       "start-shell bash",
       "Start UNIX shell\n"
       "Start bash\n")
{
  execute_command ("bash", 0, NULL, NULL);
  return CMD_SUCCESS;
}

DEFUN (vtysh_start_zsh,
       vtysh_start_zsh_cmd,
       "start-shell zsh",
       "Start UNIX shell\n"
       "Start Z shell\n")
{
  execute_command ("zsh", 0, NULL, NULL);
  return CMD_SUCCESS;
}
#endif

DEFUN (config_list,
       config_list_cmd,
       "list [permutations]",
       "Print command list\n"
       "Print all possible command permutations\n")
{
  return cmd_list_cmds (vty, argc == 2);
}

static void
vtysh_install_default (enum node_type node)
{
  install_element (node, &config_list_cmd);
}

/* Making connection to protocol daemon. */
static int
vtysh_connect (struct vtysh_client *vclient)
{
  int ret;
  int sock, len;
  struct sockaddr_un addr;
  struct stat s_stat;

  /* Stat socket to see if we have permission to access it. */
  ret = stat (vclient->path, &s_stat);
  if (ret < 0 && errno != ENOENT)
    {
      fprintf  (stderr, "vtysh_connect(%s): stat = %s\n", 
		vclient->path, safe_strerror(errno)); 
      exit(1);
    }
  
  if (ret >= 0)
    {
      if (! S_ISSOCK(s_stat.st_mode))
	{
	  fprintf (stderr, "vtysh_connect(%s): Not a socket\n",
		   vclient->path);
	  exit (1);
	}
      
    }

  sock = socket (AF_UNIX, SOCK_STREAM, 0);
  if (sock < 0)
    {
#ifdef DEBUG
      fprintf(stderr, "vtysh_connect(%s): socket = %s\n", vclient->path,
	      safe_strerror(errno));
#endif /* DEBUG */
      return -1;
    }

  memset (&addr, 0, sizeof (struct sockaddr_un));
  addr.sun_family = AF_UNIX;
  strncpy (addr.sun_path, vclient->path, strlen (vclient->path));
#ifdef HAVE_STRUCT_SOCKADDR_UN_SUN_LEN
  len = addr.sun_len = SUN_LEN(&addr);
#else
  len = sizeof (addr.sun_family) + strlen (addr.sun_path);
#endif /* HAVE_STRUCT_SOCKADDR_UN_SUN_LEN */

  ret = connect (sock, (struct sockaddr *) &addr, len);
  if (ret < 0)
    {
#ifdef DEBUG
      fprintf(stderr, "vtysh_connect(%s): connect = %s\n", vclient->path,
	      safe_strerror(errno));
#endif /* DEBUG */
      close (sock);
      return -1;
    }
  vclient->fd = sock;

  return 0;
}

/* Return true if str ends with suffix, else return false */
static int
ends_with(const char *str, const char *suffix)
{
  if (!str || !suffix)
    return 0;
  size_t lenstr = strlen(str);
  size_t lensuffix = strlen(suffix);
  if (lensuffix >  lenstr)
    return 0;
  return strncmp(str + lenstr - lensuffix, suffix, lensuffix) == 0;
}

static void
vtysh_client_sorted_insert (struct vtysh_client *head_client,
                            struct vtysh_client *client)
{
  struct vtysh_client *prev_node, *current_node;

  prev_node = head_client;
  current_node = head_client->next;
  while (current_node)
    {
      if (strcmp(current_node->path, client->path) > 0)
        break;

      prev_node = current_node;
      current_node = current_node->next;
    }
  client->next = current_node;
  prev_node->next = client;
}

#define MAXIMUM_INSTANCES 10

static void
vtysh_update_all_insances(struct vtysh_client * head_client)
{
  struct vtysh_client *client;
  char *ptr;
  DIR *dir;
  struct dirent *file;
  int n = 0;

  if (head_client->flag != VTYSH_OSPFD) return;

  /* ls DAEMON_VTY_DIR and look for all files ending in .vty */
  dir = opendir(DAEMON_VTY_DIR "/");
  if (dir)
    {
      while ((file = readdir(dir)) != NULL)
        {
          if (begins_with(file->d_name, "ospfd-") && ends_with(file->d_name, ".vty"))
            {
              if (n == MAXIMUM_INSTANCES)
                {
                  fprintf(stderr,
                          "Parsing %s/, client limit(%d) reached!\n",
                          DAEMON_VTY_DIR, n);
                  break;
                }
              client = (struct vtysh_client *) malloc(sizeof(struct vtysh_client));
              client->fd = -1;
	      client->name = "ospfd";
              client->flag = VTYSH_OSPFD;
              ptr = (char *) malloc(100);
              sprintf(ptr, "%s/%s", DAEMON_VTY_DIR, file->d_name);
	      client->path = (const char *)ptr;
              client->next = NULL;
              vtysh_client_sorted_insert(head_client, client);
              n++;
            }
        }
      closedir(dir);
    }
}

static int
vtysh_connect_all_instances (struct vtysh_client *head_client)
{
  struct vtysh_client *client;
  int rc = 0;

  vtysh_update_all_insances(head_client);

  client = head_client->next;
  while (client)
    {
      if (vtysh_connect(client) == 0)
        rc++;
      client = client->next;
    }

  return rc;
}

int
vtysh_connect_all(const char *daemon_name)
{
  u_int i;
  int rc = 0;
  int matches = 0;

  for (i = 0; i < array_size(vtysh_client); i++)
    {
      if (!daemon_name || !strcmp(daemon_name, vtysh_client[i].name))
	{
	  matches++;
	  if (vtysh_connect(&vtysh_client[i]) == 0)
	    rc++;

          rc += vtysh_connect_all_instances(&vtysh_client[i]);
       }
    }
  if (!matches)
    fprintf(stderr, "Error: no daemons match name %s!\n", daemon_name);
  return rc;
}

/* To disable readline's filename completion. */
static char *
vtysh_completion_entry_function (const char *ignore, int invoking_key)
{
  return NULL;
}

void
vtysh_readline_init (void)
{
  /* readline related settings. */
  rl_initialize ();
  rl_bind_key ('?', (rl_command_func_t *) vtysh_rl_describe);
  rl_completion_entry_function = vtysh_completion_entry_function;
  rl_attempted_completion_function = (rl_completion_func_t *)new_completion;
}

char *
vtysh_prompt (void)
{
  static struct utsname names;
  static char buf[100];
  const char*hostname;
  extern struct host host;

  hostname = host.name;

  if (!hostname)
    {
      if (!names.nodename[0])
	uname (&names);
      hostname = names.nodename;
    }

  snprintf (buf, sizeof buf, cmd_prompt (vty->node), hostname);

  return buf;
}

void
vtysh_init_vty (void)
{
  /* Make vty structure. */
  vty = vty_new ();
  vty->type = VTY_SHELL;
  vty->node = VIEW_NODE;

  /* Initialize commands. */
  cmd_init (0);

  /* Install nodes. */
  install_node (&bgp_node, NULL);
  install_node (&rip_node, NULL);
  install_node (&interface_node, NULL);
  install_node (&link_params_node, NULL);
  install_node (&ns_node, NULL);
  install_node (&vrf_node, NULL);
  install_node (&rmap_node, NULL);
  install_node (&zebra_node, NULL);
  install_node (&bgp_vpnv4_node, NULL);
  install_node (&bgp_vpnv6_node, NULL);
  install_node (&bgp_encap_node, NULL);
  install_node (&bgp_encapv6_node, NULL);
  install_node (&bgp_ipv4_node, NULL);
  install_node (&bgp_ipv4m_node, NULL);
  install_node (&bgp_ipv6_node, NULL);
  install_node (&bgp_ipv6m_node, NULL);
  install_node (&bgp_vnc_defaults_node, NULL);
  install_node (&bgp_vnc_nve_group_node, NULL);
  install_node (&bgp_vnc_l2_group_node, NULL);
  install_node (&ospf_node, NULL);
  install_node (&ripng_node, NULL);
  install_node (&ospf6_node, NULL);
  install_node (&ldp_node, NULL);
  install_node (&ldp_ipv4_node, NULL);
  install_node (&ldp_ipv6_node, NULL);
  install_node (&ldp_ipv4_iface_node, NULL);
  install_node (&ldp_ipv6_iface_node, NULL);
  install_node (&ldp_l2vpn_node, NULL);
  install_node (&ldp_pseudowire_node, NULL);
  install_node (&keychain_node, NULL);
  install_node (&keychain_key_node, NULL);
  install_node (&isis_node, NULL);
  install_node (&vty_node, NULL);

  vtysh_install_default (VIEW_NODE);
  vtysh_install_default (CONFIG_NODE);
  vtysh_install_default (BGP_NODE);
  vtysh_install_default (RIP_NODE);
  vtysh_install_default (INTERFACE_NODE);
  vtysh_install_default (LINK_PARAMS_NODE);
  vtysh_install_default (NS_NODE);
  vtysh_install_default (VRF_NODE);
  vtysh_install_default (RMAP_NODE);
  vtysh_install_default (ZEBRA_NODE);
  vtysh_install_default (BGP_VPNV4_NODE);
  vtysh_install_default (BGP_VPNV6_NODE);
  vtysh_install_default (BGP_ENCAP_NODE);
  vtysh_install_default (BGP_ENCAPV6_NODE);
  vtysh_install_default (BGP_IPV4_NODE);
  vtysh_install_default (BGP_IPV4M_NODE);
  vtysh_install_default (BGP_IPV6_NODE);
  vtysh_install_default (BGP_IPV6M_NODE);
#if ENABLE_BGP_VNC
  vtysh_install_default (BGP_VNC_DEFAULTS_NODE);
  vtysh_install_default (BGP_VNC_NVE_GROUP_NODE);
  vtysh_install_default (BGP_VNC_L2_GROUP_NODE);
#endif
  vtysh_install_default (OSPF_NODE);
  vtysh_install_default (RIPNG_NODE);
  vtysh_install_default (OSPF6_NODE);
  vtysh_install_default (LDP_NODE);
  vtysh_install_default (LDP_IPV4_NODE);
  vtysh_install_default (LDP_IPV6_NODE);
  vtysh_install_default (LDP_IPV4_IFACE_NODE);
  vtysh_install_default (LDP_IPV6_IFACE_NODE);
  vtysh_install_default (LDP_L2VPN_NODE);
  vtysh_install_default (LDP_PSEUDOWIRE_NODE);
  vtysh_install_default (ISIS_NODE);
  vtysh_install_default (KEYCHAIN_NODE);
  vtysh_install_default (KEYCHAIN_KEY_NODE);
  vtysh_install_default (VTY_NODE);

  install_element (VIEW_NODE, &vtysh_enable_cmd);
  install_element (ENABLE_NODE, &vtysh_config_terminal_cmd);
  install_element (ENABLE_NODE, &vtysh_disable_cmd);

  /* "exit" command. */
  install_element (VIEW_NODE, &vtysh_exit_all_cmd);
  install_element (CONFIG_NODE, &vtysh_exit_all_cmd);
  install_element (VIEW_NODE, &vtysh_quit_all_cmd);
  install_element (CONFIG_NODE, &vtysh_quit_all_cmd);
  install_element (RIP_NODE, &vtysh_exit_ripd_cmd);
  install_element (RIP_NODE, &vtysh_quit_ripd_cmd);
  install_element (RIPNG_NODE, &vtysh_exit_ripngd_cmd);
  install_element (RIPNG_NODE, &vtysh_quit_ripngd_cmd);
  install_element (OSPF_NODE, &vtysh_exit_ospfd_cmd);
  install_element (OSPF_NODE, &vtysh_quit_ospfd_cmd);
  install_element (OSPF6_NODE, &vtysh_exit_ospf6d_cmd);
  install_element (OSPF6_NODE, &vtysh_quit_ospf6d_cmd);
#if defined (HAVE_LDPD)
  install_element (LDP_NODE, &vtysh_exit_ldpd_cmd);
  install_element (LDP_NODE, &vtysh_quit_ldpd_cmd);
  install_element (LDP_IPV4_NODE, &vtysh_exit_ldpd_cmd);
  install_element (LDP_IPV4_NODE, &vtysh_quit_ldpd_cmd);
  install_element (LDP_IPV6_NODE, &vtysh_exit_ldpd_cmd);
  install_element (LDP_IPV6_NODE, &vtysh_quit_ldpd_cmd);
  install_element (LDP_IPV4_IFACE_NODE, &vtysh_exit_ldpd_cmd);
  install_element (LDP_IPV4_IFACE_NODE, &vtysh_quit_ldpd_cmd);
  install_element (LDP_IPV6_IFACE_NODE, &vtysh_exit_ldpd_cmd);
  install_element (LDP_IPV6_IFACE_NODE, &vtysh_quit_ldpd_cmd);
  install_element (LDP_L2VPN_NODE, &vtysh_exit_ldpd_cmd);
  install_element (LDP_L2VPN_NODE, &vtysh_quit_ldpd_cmd);
  install_element (LDP_PSEUDOWIRE_NODE, &vtysh_exit_ldpd_cmd);
  install_element (LDP_PSEUDOWIRE_NODE, &vtysh_quit_ldpd_cmd);
#endif
  install_element (BGP_NODE, &vtysh_exit_bgpd_cmd);
  install_element (BGP_NODE, &vtysh_quit_bgpd_cmd);
  install_element (BGP_VPNV4_NODE, &vtysh_exit_bgpd_cmd);
  install_element (BGP_VPNV4_NODE, &vtysh_quit_bgpd_cmd);
  install_element (BGP_VPNV6_NODE, &vtysh_exit_bgpd_cmd);
  install_element (BGP_VPNV6_NODE, &vtysh_quit_bgpd_cmd);
  install_element (BGP_ENCAP_NODE, &vtysh_exit_bgpd_cmd);
  install_element (BGP_ENCAP_NODE, &vtysh_quit_bgpd_cmd);
  install_element (BGP_ENCAPV6_NODE, &vtysh_exit_bgpd_cmd);
  install_element (BGP_ENCAPV6_NODE, &vtysh_quit_bgpd_cmd);
  install_element (BGP_IPV4_NODE, &vtysh_exit_bgpd_cmd);
  install_element (BGP_IPV4_NODE, &vtysh_quit_bgpd_cmd);
  install_element (BGP_IPV4M_NODE, &vtysh_exit_bgpd_cmd);
  install_element (BGP_IPV4M_NODE, &vtysh_quit_bgpd_cmd);
  install_element (BGP_IPV6_NODE, &vtysh_exit_bgpd_cmd);
  install_element (BGP_IPV6_NODE, &vtysh_quit_bgpd_cmd);
  install_element (BGP_IPV6M_NODE, &vtysh_exit_bgpd_cmd);
  install_element (BGP_IPV6M_NODE, &vtysh_quit_bgpd_cmd);
#if defined (ENABLE_BGP_VNC)
  install_element (BGP_VNC_DEFAULTS_NODE, &vtysh_exit_bgpd_cmd);
  install_element (BGP_VNC_DEFAULTS_NODE, &vtysh_quit_bgpd_cmd);
  install_element (BGP_VNC_NVE_GROUP_NODE, &vtysh_exit_bgpd_cmd);
  install_element (BGP_VNC_NVE_GROUP_NODE, &vtysh_quit_bgpd_cmd);
  install_element (BGP_VNC_L2_GROUP_NODE, &vtysh_exit_bgpd_cmd);
  install_element (BGP_VNC_L2_GROUP_NODE, &vtysh_quit_bgpd_cmd);
#endif
  install_element (ISIS_NODE, &vtysh_exit_isisd_cmd);
  install_element (ISIS_NODE, &vtysh_quit_isisd_cmd);
  install_element (KEYCHAIN_NODE, &vtysh_exit_ripd_cmd);
  install_element (KEYCHAIN_NODE, &vtysh_quit_ripd_cmd);
  install_element (KEYCHAIN_KEY_NODE, &vtysh_exit_ripd_cmd);
  install_element (KEYCHAIN_KEY_NODE, &vtysh_quit_ripd_cmd);
  install_element (RMAP_NODE, &vtysh_exit_rmap_cmd);
  install_element (RMAP_NODE, &vtysh_quit_rmap_cmd);
  install_element (VTY_NODE, &vtysh_exit_line_vty_cmd);
  install_element (VTY_NODE, &vtysh_quit_line_vty_cmd);

  /* "end" command. */
  install_element (CONFIG_NODE, &vtysh_end_all_cmd);
  install_element (ENABLE_NODE, &vtysh_end_all_cmd);
  install_element (RIP_NODE, &vtysh_end_all_cmd);
  install_element (RIPNG_NODE, &vtysh_end_all_cmd);
  install_element (OSPF_NODE, &vtysh_end_all_cmd);
  install_element (OSPF6_NODE, &vtysh_end_all_cmd);
  install_element (LDP_NODE, &vtysh_end_all_cmd);
  install_element (LDP_IPV4_NODE, &vtysh_end_all_cmd);
  install_element (LDP_IPV6_NODE, &vtysh_end_all_cmd);
  install_element (LDP_IPV4_IFACE_NODE, &vtysh_end_all_cmd);
  install_element (LDP_IPV6_IFACE_NODE, &vtysh_end_all_cmd);
  install_element (LDP_L2VPN_NODE, &vtysh_end_all_cmd);
  install_element (LDP_PSEUDOWIRE_NODE, &vtysh_end_all_cmd);
  install_element (BGP_NODE, &vtysh_end_all_cmd);
  install_element (BGP_IPV4_NODE, &vtysh_end_all_cmd);
  install_element (BGP_IPV4M_NODE, &vtysh_end_all_cmd);
  install_element (BGP_VPNV4_NODE, &vtysh_end_all_cmd);
  install_element (BGP_VPNV6_NODE, &vtysh_end_all_cmd);
  install_element (BGP_ENCAP_NODE, &vtysh_end_all_cmd);
  install_element (BGP_ENCAPV6_NODE, &vtysh_end_all_cmd);
  install_element (BGP_IPV6_NODE, &vtysh_end_all_cmd);
  install_element (BGP_IPV6M_NODE, &vtysh_end_all_cmd);
  install_element (BGP_VNC_DEFAULTS_NODE, &vtysh_end_all_cmd);
  install_element (BGP_VNC_NVE_GROUP_NODE, &vtysh_end_all_cmd);
  install_element (BGP_VNC_L2_GROUP_NODE, &vtysh_end_all_cmd);
  install_element (ISIS_NODE, &vtysh_end_all_cmd);
  install_element (KEYCHAIN_NODE, &vtysh_end_all_cmd);
  install_element (KEYCHAIN_KEY_NODE, &vtysh_end_all_cmd);
  install_element (RMAP_NODE, &vtysh_end_all_cmd);
  install_element (VTY_NODE, &vtysh_end_all_cmd);

  install_element (INTERFACE_NODE, &vtysh_interface_desc_cmd);
  install_element (INTERFACE_NODE, &vtysh_no_interface_desc_cmd);
  install_element (INTERFACE_NODE, &vtysh_end_all_cmd);
  install_element (INTERFACE_NODE, &vtysh_exit_interface_cmd);
  install_element (LINK_PARAMS_NODE, &exit_link_params_cmd);
  install_element (LINK_PARAMS_NODE, &vtysh_end_all_cmd);
  install_element (LINK_PARAMS_NODE, &vtysh_exit_interface_cmd);
  install_element (INTERFACE_NODE, &vtysh_quit_interface_cmd);

  install_element (NS_NODE, &vtysh_end_all_cmd);

  install_element (CONFIG_NODE, &vtysh_ns_cmd);
  install_element (NS_NODE, &vtysh_exit_ns_cmd);
  install_element (NS_NODE, &vtysh_quit_ns_cmd);

  install_element (VRF_NODE, &vtysh_end_all_cmd);
  install_element (VRF_NODE, &vtysh_exit_vrf_cmd);
  install_element (VRF_NODE, &vtysh_quit_vrf_cmd);

  install_element (CONFIG_NODE, &router_rip_cmd);
  install_element (CONFIG_NODE, &router_ripng_cmd);
  install_element (CONFIG_NODE, &router_ospf_cmd);
  install_element (CONFIG_NODE, &router_ospf6_cmd);
#if defined (HAVE_LDPD)
  install_element (CONFIG_NODE, &ldp_mpls_ldp_cmd);
  install_element (LDP_NODE, &ldp_address_family_ipv4_cmd);
  install_element (LDP_NODE, &ldp_address_family_ipv6_cmd);
  install_element (LDP_IPV4_NODE, &ldp_interface_ifname_cmd);
  install_element (LDP_IPV6_NODE, &ldp_interface_ifname_cmd);
  install_element (CONFIG_NODE, &ldp_l2vpn_word_type_vpls_cmd);
  install_element (LDP_L2VPN_NODE, &ldp_member_pseudowire_ifname_cmd);
#endif
  install_element (CONFIG_NODE, &router_isis_cmd);
  install_element (CONFIG_NODE, &router_bgp_cmd);
  install_element (BGP_NODE, &address_family_vpnv4_cmd);
  install_element (BGP_NODE, &address_family_vpnv6_cmd);
  install_element (BGP_NODE, &address_family_encapv4_cmd);
  install_element (BGP_NODE, &address_family_encapv6_cmd);
#if defined(ENABLE_BGP_VNC)
  install_element (BGP_NODE, &vnc_defaults_cmd);
  install_element (BGP_NODE, &vnc_nve_group_cmd);
  install_element (BGP_NODE, &vnc_l2_group_cmd);
#endif
  install_element (BGP_NODE, &address_family_ipv4_unicast_cmd);
  install_element (BGP_NODE, &address_family_ipv4_multicast_cmd);
  install_element (BGP_NODE, &address_family_ipv6_cmd);
  install_element (BGP_NODE, &address_family_ipv6_multicast_cmd);
  install_element (BGP_VPNV4_NODE, &exit_address_family_cmd);
  install_element (BGP_VPNV6_NODE, &exit_address_family_cmd);
  install_element (BGP_ENCAP_NODE, &exit_address_family_cmd);
  install_element (BGP_ENCAPV6_NODE, &exit_address_family_cmd);
  install_element (BGP_IPV4_NODE, &exit_address_family_cmd);
  install_element (BGP_IPV4M_NODE, &exit_address_family_cmd);
  install_element (BGP_IPV6_NODE, &exit_address_family_cmd);
  install_element (BGP_IPV6M_NODE, &exit_address_family_cmd);

  install_element (BGP_VNC_DEFAULTS_NODE, &exit_vnc_config_cmd);
  install_element (BGP_VNC_NVE_GROUP_NODE, &exit_vnc_config_cmd);
  install_element (BGP_VNC_L2_GROUP_NODE, &exit_vnc_config_cmd);

  install_element (CONFIG_NODE, &key_chain_cmd);
  install_element (CONFIG_NODE, &vtysh_route_map_cmd);
  install_element (CONFIG_NODE, &vtysh_line_vty_cmd);
  install_element (KEYCHAIN_NODE, &key_cmd);
  install_element (KEYCHAIN_NODE, &key_chain_cmd);
  install_element (KEYCHAIN_KEY_NODE, &key_chain_cmd);
  install_element (CONFIG_NODE, &vtysh_interface_cmd);
  install_element (CONFIG_NODE, &vtysh_no_interface_cmd);
  install_element (CONFIG_NODE, &vtysh_no_interface_vrf_cmd);
  install_element (INTERFACE_NODE, &vtysh_link_params_cmd);
  install_element (ENABLE_NODE, &vtysh_show_running_config_cmd);
  install_element (ENABLE_NODE, &vtysh_copy_running_config_cmd);

  install_element (CONFIG_NODE, &vtysh_vrf_cmd);
  install_element (CONFIG_NODE, &vtysh_no_vrf_cmd);

  /* "write terminal" command. */
  install_element (ENABLE_NODE, &vtysh_write_terminal_cmd);

  install_element (CONFIG_NODE, &vtysh_integrated_config_cmd);
  install_element (CONFIG_NODE, &no_vtysh_integrated_config_cmd);

  /* "write memory" command. */
  install_element (ENABLE_NODE, &vtysh_write_memory_cmd);

  install_element (VIEW_NODE, &vtysh_terminal_length_cmd);
  install_element (VIEW_NODE, &vtysh_terminal_no_length_cmd);
  install_element (VIEW_NODE, &vtysh_show_daemons_cmd);

  install_element (VIEW_NODE, &vtysh_ping_cmd);
  install_element (VIEW_NODE, &vtysh_ping_ip_cmd);
  install_element (VIEW_NODE, &vtysh_traceroute_cmd);
  install_element (VIEW_NODE, &vtysh_traceroute_ip_cmd);
  install_element (VIEW_NODE, &vtysh_ping6_cmd);
  install_element (VIEW_NODE, &vtysh_traceroute6_cmd);
#if defined(HAVE_SHELL_ACCESS)
  install_element (VIEW_NODE, &vtysh_telnet_cmd);
  install_element (VIEW_NODE, &vtysh_telnet_port_cmd);
  install_element (VIEW_NODE, &vtysh_ssh_cmd);
#endif
#if defined(HAVE_SHELL_ACCESS)
  install_element (ENABLE_NODE, &vtysh_start_shell_cmd);
  install_element (ENABLE_NODE, &vtysh_start_bash_cmd);
  install_element (ENABLE_NODE, &vtysh_start_zsh_cmd);
#endif

  install_element (VIEW_NODE, &vtysh_show_memory_cmd);

  install_element (VIEW_NODE, &vtysh_show_work_queues_cmd);
  install_element (VIEW_NODE, &vtysh_show_work_queues_daemon_cmd);

  install_element (VIEW_NODE, &vtysh_show_thread_cmd);

  /* Logging */
  install_element (VIEW_NODE, &vtysh_show_logging_cmd);
  install_element (CONFIG_NODE, &vtysh_log_stdout_cmd);
  install_element (CONFIG_NODE, &vtysh_log_stdout_level_cmd);
  install_element (CONFIG_NODE, &no_vtysh_log_stdout_cmd);
  install_element (CONFIG_NODE, &vtysh_log_file_cmd);
  install_element (CONFIG_NODE, &vtysh_log_file_level_cmd);
  install_element (CONFIG_NODE, &no_vtysh_log_file_cmd);
  install_element (CONFIG_NODE, &vtysh_log_monitor_cmd);
  install_element (CONFIG_NODE, &no_vtysh_log_monitor_cmd);
  install_element (CONFIG_NODE, &vtysh_log_syslog_cmd);
  install_element (CONFIG_NODE, &no_vtysh_log_syslog_cmd);
  install_element (CONFIG_NODE, &vtysh_log_trap_cmd);
  install_element (CONFIG_NODE, &no_vtysh_log_trap_cmd);
  install_element (CONFIG_NODE, &vtysh_log_facility_cmd);
  install_element (CONFIG_NODE, &no_vtysh_log_facility_cmd);
  install_element (CONFIG_NODE, &vtysh_log_record_priority_cmd);
  install_element (CONFIG_NODE, &no_vtysh_log_record_priority_cmd);
  install_element (CONFIG_NODE, &vtysh_log_timestamp_precision_cmd);
  install_element (CONFIG_NODE, &no_vtysh_log_timestamp_precision_cmd);

  install_element (CONFIG_NODE, &vtysh_service_password_encrypt_cmd);
  install_element (CONFIG_NODE, &no_vtysh_service_password_encrypt_cmd);

  install_element (CONFIG_NODE, &vtysh_password_cmd);
  install_element (CONFIG_NODE, &vtysh_password_text_cmd);
  install_element (CONFIG_NODE, &vtysh_enable_password_cmd);
  install_element (CONFIG_NODE, &vtysh_enable_password_text_cmd);
  install_element (CONFIG_NODE, &no_vtysh_enable_password_cmd);
}<|MERGE_RESOLUTION|>--- conflicted
+++ resolved
@@ -1387,11 +1387,7 @@
 DEFUNSH (VTYSH_RMAP,
 	 vtysh_route_map,
 	 vtysh_route_map_cmd,
-<<<<<<< HEAD
 	 "route-map WORD <deny|permit> (1-65535)",
-=======
-	 "route-map WORD (deny|permit) <1-65535>",
->>>>>>> 7d53a493
 	 "Create route-map or enter route-map command mode\n"
 	 "Route map tag\n"
 	 "Route map denies set operations\n"
@@ -1823,11 +1819,7 @@
  * and isisd. */
 DEFSH (VTYSH_ZEBRA|VTYSH_RIPD|VTYSH_OSPFD|VTYSH_LDPD,
        vtysh_interface_desc_cmd,
-<<<<<<< HEAD
        "description LINE...",
-=======
-       "description .LINE",
->>>>>>> 7d53a493
        "Interface specific description\n"
        "Characters describing this interface\n")
        
