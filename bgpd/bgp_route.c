--- conflicted
+++ resolved
@@ -8110,15 +8110,6 @@
     if (strmatch(argv[idx]->text, "cidr-only"))
       return bgp_show (vty, bgp, afi, safi, bgp_show_type_cidr_only, NULL, uj);
 
-    else if (strmatch(argv[idx]->text, "dampening"))
-      {
-        if (strmatch(argv[idx + 1]->text, "dampened-paths"))
-          return bgp_show (vty, bgp, afi, safi, bgp_show_type_dampend_paths, NULL, uj);
-
-        else if (strmatch(argv[idx + 1]->text, "flap-statistics"))
-          return bgp_show (vty, bgp, afi, safi, bgp_show_type_flap_statistics, NULL, uj);
-      }
-
     else if (strmatch(argv[idx]->text, "dampened-paths"))
       return bgp_show (vty, bgp, afi, safi, bgp_show_type_dampend_paths, NULL, uj);
 
@@ -8295,10 +8286,14 @@
   return CMD_SUCCESS;
 }
 
+
 static int
 bgp_show_regexp (struct vty *vty, int argc, struct cmd_token **argv, afi_t afi,
 		 safi_t safi, enum bgp_show_type type)
 {
+  return CMD_SUCCESS;
+/* XXX(vtysh-grammar): Needs updating for new CLI backend.
+
   int i;
   struct buffer *b;
   char *regstr;
@@ -8338,6 +8333,7 @@
   rc = bgp_show (vty, NULL, afi, safi, type, regex, 0);
   bgp_regex_free (regex);
   return rc;
+*/
 }
 
 static int
@@ -10036,15 +10032,9 @@
   afi = bgp_node_afi (vty);
   safi = bgp_node_safi (vty);
 
-<<<<<<< HEAD
-  bgp->distance_ebgp = atoi (argv[idx_number]->arg);
-  bgp->distance_ibgp = atoi (argv[idx_number_2]->arg);
-  bgp->distance_local = atoi (argv[idx_number_3]->arg);
-=======
-  bgp->distance_ebgp[afi][safi] = atoi (argv[0]);
-  bgp->distance_ibgp[afi][safi] = atoi (argv[1]);
-  bgp->distance_local[afi][safi] = atoi (argv[2]);
->>>>>>> ce01a2ca
+  bgp->distance_ebgp[afi][safi] = atoi (argv[idx_number]->arg);
+  bgp->distance_ibgp[afi][safi] = atoi (argv[idx_number_2]->arg);
+  bgp->distance_local[afi][safi] = atoi (argv[idx_number_3]->arg);
   return CMD_SUCCESS;
 }
 
@@ -10133,49 +10123,49 @@
 
 DEFUN (ipv6_bgp_distance_source,
        ipv6_bgp_distance_source_cmd,
-       "distance <1-255> X:X::X:X/M",
+       "distance (1-255) X:X::X:X/M",
        "Define an administrative distance\n"
        "Administrative distance\n"
        "IP source prefix\n")
 {
-  bgp_distance_set (vty, argv[0], argv[1], NULL);
+  bgp_distance_set (vty, argv[1]->arg, argv[2]->arg, NULL);
   return CMD_SUCCESS;
 }
 
 DEFUN (no_ipv6_bgp_distance_source,
        no_ipv6_bgp_distance_source_cmd,
-       "no distance <1-255> X:X::X:X/M",
+       "no distance (1-255) X:X::X:X/M",
        NO_STR
        "Define an administrative distance\n"
        "Administrative distance\n"
        "IP source prefix\n")
 {
-  bgp_distance_unset (vty, argv[0], argv[1], NULL);
+  bgp_distance_unset (vty, argv[2]->arg, argv[3]->arg, NULL);
   return CMD_SUCCESS;
 }
 
 DEFUN (ipv6_bgp_distance_source_access_list,
        ipv6_bgp_distance_source_access_list_cmd,
-       "distance <1-255> X:X::X:X/M WORD",
+       "distance (1-255) X:X::X:X/M WORD",
        "Define an administrative distance\n"
        "Administrative distance\n"
        "IP source prefix\n"
        "Access list name\n")
 {
-  bgp_distance_set (vty, argv[0], argv[1], argv[2]);
+  bgp_distance_set (vty, argv[1]->arg, argv[2]->arg, argv[3]->arg);
   return CMD_SUCCESS;
 }
 
 DEFUN (no_ipv6_bgp_distance_source_access_list,
        no_ipv6_bgp_distance_source_access_list_cmd,
-       "no distance <1-255> X:X::X:X/M WORD",
+       "no distance (1-255) X:X::X:X/M WORD",
        NO_STR
        "Define an administrative distance\n"
        "Administrative distance\n"
        "IP source prefix\n"
        "Access list name\n")
 {
-  bgp_distance_unset (vty, argv[0], argv[1], argv[2]);
+  bgp_distance_unset (vty, argv[2]->arg, argv[3]->arg, argv[4]->arg);
   return CMD_SUCCESS;
 }
 
@@ -10734,28 +10724,24 @@
   install_element (BGP_NODE, &no_bgp_distance_source_access_list_cmd);
   install_element (BGP_IPV4_NODE, &bgp_distance_cmd);
   install_element (BGP_IPV4_NODE, &no_bgp_distance_cmd);
-  install_element (BGP_IPV4_NODE, &no_bgp_distance2_cmd);
   install_element (BGP_IPV4_NODE, &bgp_distance_source_cmd);
   install_element (BGP_IPV4_NODE, &no_bgp_distance_source_cmd);
   install_element (BGP_IPV4_NODE, &bgp_distance_source_access_list_cmd);
   install_element (BGP_IPV4_NODE, &no_bgp_distance_source_access_list_cmd);
   install_element (BGP_IPV4M_NODE, &bgp_distance_cmd);
   install_element (BGP_IPV4M_NODE, &no_bgp_distance_cmd);
-  install_element (BGP_IPV4M_NODE, &no_bgp_distance2_cmd);
   install_element (BGP_IPV4M_NODE, &bgp_distance_source_cmd);
   install_element (BGP_IPV4M_NODE, &no_bgp_distance_source_cmd);
   install_element (BGP_IPV4M_NODE, &bgp_distance_source_access_list_cmd);
   install_element (BGP_IPV4M_NODE, &no_bgp_distance_source_access_list_cmd);
   install_element (BGP_IPV6_NODE, &bgp_distance_cmd);
   install_element (BGP_IPV6_NODE, &no_bgp_distance_cmd);
-  install_element (BGP_IPV6_NODE, &no_bgp_distance2_cmd);
   install_element (BGP_IPV6_NODE, &ipv6_bgp_distance_source_cmd);
   install_element (BGP_IPV6_NODE, &no_ipv6_bgp_distance_source_cmd);
   install_element (BGP_IPV6_NODE, &ipv6_bgp_distance_source_access_list_cmd);
   install_element (BGP_IPV6_NODE, &no_ipv6_bgp_distance_source_access_list_cmd);
   install_element (BGP_IPV6M_NODE, &bgp_distance_cmd);
   install_element (BGP_IPV6M_NODE, &no_bgp_distance_cmd);
-  install_element (BGP_IPV6M_NODE, &no_bgp_distance2_cmd);
   install_element (BGP_IPV6M_NODE, &ipv6_bgp_distance_source_cmd);
   install_element (BGP_IPV6M_NODE, &no_ipv6_bgp_distance_source_cmd);
   install_element (BGP_IPV6M_NODE, &ipv6_bgp_distance_source_access_list_cmd);
