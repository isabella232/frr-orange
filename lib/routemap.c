--- conflicted
+++ resolved
@@ -2003,9 +2003,10 @@
        "Interface name\n")
 {
   int idx_word = 2;
+  VTY_DECLVAR_CONTEXT (route_map_index, index);
 
   if (rmap_match_set_hook.match_interface)
-    return rmap_match_set_hook.match_interface (vty, vty->index, "interface", argv[idx_word]->arg, RMAP_EVENT_MATCH_ADDED);
+    return rmap_match_set_hook.match_interface (vty, index, "interface", argv[idx_word]->arg, RMAP_EVENT_MATCH_ADDED);
   return CMD_SUCCESS;
 }
 
@@ -2018,9 +2019,10 @@
        "Interface name\n")
 {
   char *iface = (argc == 4) ? argv[3]->arg : NULL;
+  VTY_DECLVAR_CONTEXT (route_map_index, index);
 
   if (rmap_match_set_hook.no_match_interface)
-    return rmap_match_set_hook.no_match_interface (vty, vty->index, "interface", iface, RMAP_EVENT_MATCH_DELETED);
+    return rmap_match_set_hook.no_match_interface (vty, index, "interface", iface, RMAP_EVENT_MATCH_DELETED);
   return CMD_SUCCESS;
 }
 
@@ -2036,9 +2038,10 @@
        "IP Access-list name\n")
 {
   int idx_acl = 3;
+  VTY_DECLVAR_CONTEXT (route_map_index, index);
 
   if (rmap_match_set_hook.match_ip_address)
-        return rmap_match_set_hook.match_ip_address (vty, vty->index, "ip address", argv[idx_acl]->arg,
+        return rmap_match_set_hook.match_ip_address (vty, index, "ip address", argv[idx_acl]->arg,
                                                      RMAP_EVENT_FILTER_ADDED);
   return CMD_SUCCESS;
 }
@@ -2056,13 +2059,14 @@
        "IP Access-list name\n")
 {
   int idx_word = 4;
+  VTY_DECLVAR_CONTEXT (route_map_index, index);
 
   if (rmap_match_set_hook.no_match_ip_address)
     {
       if (argc <= idx_word)
-        return rmap_match_set_hook.no_match_ip_address (vty, vty->index, "ip address", NULL,
+        return rmap_match_set_hook.no_match_ip_address (vty, index, "ip address", NULL,
                                                         RMAP_EVENT_FILTER_DELETED);
-      return rmap_match_set_hook.no_match_ip_address (vty, vty->index, "ip address", argv[idx_word]->arg,
+      return rmap_match_set_hook.no_match_ip_address (vty, index, "ip address", argv[idx_word]->arg,
                                                       RMAP_EVENT_FILTER_DELETED);
     }
   return CMD_SUCCESS;
@@ -2079,8 +2083,10 @@
        "IP prefix-list name\n")
 {
   int idx_word = 4;
+  VTY_DECLVAR_CONTEXT (route_map_index, index);
+
   if (rmap_match_set_hook.match_ip_address_prefix_list)
-    return rmap_match_set_hook.match_ip_address_prefix_list (vty, vty->index, "ip address prefix-list",
+    return rmap_match_set_hook.match_ip_address_prefix_list (vty, index, "ip address prefix-list",
                                                              argv[idx_word]->arg, RMAP_EVENT_PLIST_ADDED);
   return CMD_SUCCESS;
 }
@@ -2097,13 +2103,14 @@
        "IP prefix-list name\n")
 {
   int idx_word = 5;
+  VTY_DECLVAR_CONTEXT (route_map_index, index);
 
   if (rmap_match_set_hook.no_match_ip_address_prefix_list)
     {
       if (argc <= idx_word)
-        return rmap_match_set_hook.no_match_ip_address_prefix_list (vty, vty->index, "ip address prefix-list",
+        return rmap_match_set_hook.no_match_ip_address_prefix_list (vty, index, "ip address prefix-list",
                                                                     NULL, RMAP_EVENT_PLIST_DELETED);
-      return rmap_match_set_hook.no_match_ip_address_prefix_list(vty, vty->index, "ip address prefix-list",
+      return rmap_match_set_hook.no_match_ip_address_prefix_list(vty, index, "ip address prefix-list",
                                                                  argv[idx_word]->arg, RMAP_EVENT_PLIST_DELETED);
     }
   return CMD_SUCCESS;
@@ -2121,8 +2128,10 @@
        "IP Access-list name\n")
 {
   int idx_acl = 3;
+  VTY_DECLVAR_CONTEXT (route_map_index, index);
+
   if (rmap_match_set_hook.match_ip_next_hop)
-    return rmap_match_set_hook.match_ip_next_hop (vty, vty->index, "ip next-hop", argv[idx_acl]->arg,
+    return rmap_match_set_hook.match_ip_next_hop (vty, index, "ip next-hop", argv[idx_acl]->arg,
                                                   RMAP_EVENT_FILTER_ADDED);
   return CMD_SUCCESS;
 }
@@ -2139,14 +2148,15 @@
        "IP access-list number (expanded range)\n"
        "IP Access-list name\n")
 {
-  int idx_word = 4;
+  int idx_word = 4; 
+  VTY_DECLVAR_CONTEXT (route_map_index, index);
 
   if (rmap_match_set_hook.no_match_ip_next_hop)
     {
       if (argc <= idx_word)
-        return rmap_match_set_hook.no_match_ip_next_hop (vty, vty->index, "ip next-hop", NULL,
+        return rmap_match_set_hook.no_match_ip_next_hop (vty, index, "ip next-hop", NULL,
                                                         RMAP_EVENT_FILTER_DELETED);
-      return rmap_match_set_hook.no_match_ip_next_hop (vty, vty->index, "ip next-hop", argv[idx_word]->arg,
+      return rmap_match_set_hook.no_match_ip_next_hop (vty, index, "ip next-hop", argv[idx_word]->arg,
                                                       RMAP_EVENT_FILTER_DELETED);
     }
   return CMD_SUCCESS;
@@ -2163,8 +2173,10 @@
        "IP prefix-list name\n")
 {
   int idx_word = 4;
+  VTY_DECLVAR_CONTEXT (route_map_index, index);
+
   if (rmap_match_set_hook.match_ip_next_hop_prefix_list)
-    return rmap_match_set_hook.match_ip_next_hop_prefix_list (vty, vty->index, "ip next-hop prefix-list",
+    return rmap_match_set_hook.match_ip_next_hop_prefix_list (vty, index, "ip next-hop prefix-list",
                                                              argv[idx_word]->arg, RMAP_EVENT_PLIST_ADDED);
   return CMD_SUCCESS;
 }
@@ -2180,13 +2192,14 @@
        "IP prefix-list name\n")
 {
   int idx_word = 5;
+  VTY_DECLVAR_CONTEXT (route_map_index, index);
 
   if (rmap_match_set_hook.no_match_ip_next_hop)
     {
       if (argc <= idx_word)
-        return rmap_match_set_hook.no_match_ip_next_hop (vty, vty->index, "ip next-hop prefix-list",
+        return rmap_match_set_hook.no_match_ip_next_hop (vty, index, "ip next-hop prefix-list",
                                                         NULL, RMAP_EVENT_PLIST_DELETED);
-      return rmap_match_set_hook.no_match_ip_next_hop (vty, vty->index, "ip next-hop prefix-list",
+      return rmap_match_set_hook.no_match_ip_next_hop (vty, index, "ip next-hop prefix-list",
                                                       argv[idx_word]->arg, RMAP_EVENT_PLIST_DELETED);
     }
   return CMD_SUCCESS;
@@ -2202,8 +2215,10 @@
        "IPv6 access-list name\n")
 {
   int idx_word = 3;
+  VTY_DECLVAR_CONTEXT (route_map_index, index);
+
   if (rmap_match_set_hook.match_ipv6_address)
-    return rmap_match_set_hook.match_ipv6_address (vty, vty->index, "ipv6 address", argv[idx_word]->arg,
+    return rmap_match_set_hook.match_ipv6_address (vty, index, "ipv6 address", argv[idx_word]->arg,
                                                    RMAP_EVENT_FILTER_ADDED);
   return CMD_SUCCESS;
 }
@@ -2218,8 +2233,10 @@
        "IPv6 access-list name\n")
 {
   int idx_word = 4;
+  VTY_DECLVAR_CONTEXT (route_map_index, index);
+
   if (rmap_match_set_hook.no_match_ipv6_address)
-    return rmap_match_set_hook.no_match_ipv6_address (vty, vty->index, "ipv6 address", argv[idx_word]->arg,
+    return rmap_match_set_hook.no_match_ipv6_address (vty, index, "ipv6 address", argv[idx_word]->arg,
                                                       RMAP_EVENT_FILTER_DELETED);
   return CMD_SUCCESS;
 }
@@ -2235,8 +2252,10 @@
        "IP prefix-list name\n")
 {
   int idx_word = 4;
+  VTY_DECLVAR_CONTEXT (route_map_index, index);
+
   if (rmap_match_set_hook.match_ipv6_address_prefix_list)
-    return rmap_match_set_hook.match_ipv6_address_prefix_list (vty, vty->index, "ipv6 address prefix-list",
+    return rmap_match_set_hook.match_ipv6_address_prefix_list (vty, index, "ipv6 address prefix-list",
                                                                argv[idx_word]->arg, RMAP_EVENT_PLIST_ADDED);
   return CMD_SUCCESS;
 }
@@ -2252,8 +2271,10 @@
        "IP prefix-list name\n")
 {
   int idx_word = 5;
+  VTY_DECLVAR_CONTEXT (route_map_index, index);
+
   if (rmap_match_set_hook.no_match_ipv6_address_prefix_list)
-    return rmap_match_set_hook.no_match_ipv6_address_prefix_list(vty, vty->index, "ipv6 address prefix-list",
+    return rmap_match_set_hook.no_match_ipv6_address_prefix_list(vty, index, "ipv6 address prefix-list",
                                                                  argv[idx_word]->arg, RMAP_EVENT_PLIST_DELETED);
   return CMD_SUCCESS;
 }
@@ -2267,8 +2288,10 @@
        "Metric value\n")
 {
   int idx_number = 2;
+  VTY_DECLVAR_CONTEXT (route_map_index, index);
+
   if (rmap_match_set_hook.match_metric)
-    return rmap_match_set_hook.match_metric(vty, vty->index, "metric", argv[idx_number]->arg,
+    return rmap_match_set_hook.match_metric(vty, index, "metric", argv[idx_number]->arg,
                                             RMAP_EVENT_MATCH_ADDED);
   return CMD_SUCCESS;
 }
@@ -2283,12 +2306,14 @@
        "Metric value\n")
 {
   int idx_number = 3;
+  VTY_DECLVAR_CONTEXT (route_map_index, index);
+
   if (rmap_match_set_hook.no_match_metric)
     {
       if (argc <= idx_number)
-        return rmap_match_set_hook.no_match_metric (vty, vty->index, "metric",
+        return rmap_match_set_hook.no_match_metric (vty, index, "metric",
                                                     NULL, RMAP_EVENT_MATCH_DELETED);
-        return rmap_match_set_hook.no_match_metric(vty, vty->index, "metric",
+        return rmap_match_set_hook.no_match_metric(vty, index, "metric",
                                                    argv[idx_number]->arg,
                                                    RMAP_EVENT_MATCH_DELETED);
     }
@@ -2298,14 +2323,16 @@
 
 DEFUN (match_tag,
        match_tag_cmd,
-       "match tag (1-65535)",
+       "match tag (1-4294967295)",
        MATCH_STR
        "Match tag of route\n"
        "Tag value\n")
 {
   int idx_number = 2;
+  VTY_DECLVAR_CONTEXT (route_map_index, index);
+
   if (rmap_match_set_hook.match_tag)
-    return rmap_match_set_hook.match_tag(vty, vty->index, "tag", argv[idx_number]->arg,
+    return rmap_match_set_hook.match_tag(vty, index, "tag", argv[idx_number]->arg,
                                          RMAP_EVENT_MATCH_ADDED);
   return CMD_SUCCESS;
 }
@@ -2313,14 +2340,16 @@
 
 DEFUN (no_match_tag,
        no_match_tag_cmd,
-       "no match tag [(1-65535)]",
+       "no match tag [(1-4294967295)]",
        NO_STR
        MATCH_STR
        "Match tag of route\n"
        "Tag value\n")
 {
+  VTY_DECLVAR_CONTEXT (route_map_index, index);
+
   if (rmap_match_set_hook.no_match_tag)
-    return rmap_match_set_hook.no_match_tag (vty, vty->index, "tag", argv[3]->arg,
+    return rmap_match_set_hook.no_match_tag (vty, index, "tag", argv[3]->arg,
                                              RMAP_EVENT_MATCH_DELETED);
   return CMD_SUCCESS;
 }
@@ -2337,6 +2366,7 @@
   int idx_ipv4 = 3;
   union sockunion su;
   int ret;
+  VTY_DECLVAR_CONTEXT (route_map_index, index);
 
   ret = str2sockunion (argv[idx_ipv4]->arg, &su);
   if (ret < 0)
@@ -2353,7 +2383,7 @@
     }
 
   if (rmap_match_set_hook.set_ip_nexthop)
-    return rmap_match_set_hook.set_ip_nexthop(vty, vty->index, "ip next-hop", argv[idx_ipv4]->arg);
+    return rmap_match_set_hook.set_ip_nexthop(vty, index, "ip next-hop", argv[idx_ipv4]->arg);
   return CMD_SUCCESS;
 }
 
@@ -2368,12 +2398,13 @@
        "IP address of next hop\n")
 {
   int idx_peer = 4;
+  VTY_DECLVAR_CONTEXT (route_map_index, index);
 
   if (rmap_match_set_hook.no_set_ip_nexthop)
     {
       if (argc <= idx_peer)
-        return rmap_match_set_hook.no_set_ip_nexthop (vty, vty->index, "ip next-hop", NULL);
-      return rmap_match_set_hook.no_set_ip_nexthop (vty, vty->index, "ip next-hop", argv[idx_peer]->arg);
+        return rmap_match_set_hook.no_set_ip_nexthop (vty, index, "ip next-hop", NULL);
+      return rmap_match_set_hook.no_set_ip_nexthop (vty, index, "ip next-hop", argv[idx_peer]->arg);
     }
   return CMD_SUCCESS;
 }
@@ -2391,6 +2422,7 @@
   int idx_ipv6 = 4;
   struct in6_addr addr;
   int ret;
+  VTY_DECLVAR_CONTEXT (route_map_index, index);
 
   ret = inet_pton (AF_INET6, argv[idx_ipv6]->arg, &addr);
   if (!ret)
@@ -2405,7 +2437,7 @@
     }
 
   if (rmap_match_set_hook.set_ipv6_nexthop_local)
-    return rmap_match_set_hook.set_ipv6_nexthop_local (vty, vty->index, "ipv6 next-hop local", argv[idx_ipv6]->arg);
+    return rmap_match_set_hook.set_ipv6_nexthop_local (vty, index, "ipv6 next-hop local", argv[idx_ipv6]->arg);
   return CMD_SUCCESS;
 }
 
@@ -2421,11 +2453,13 @@
        "IPv6 address of next hop\n")
 {
   int idx_ipv6 = 5;
+  VTY_DECLVAR_CONTEXT (route_map_index, index);
+
   if (rmap_match_set_hook.no_set_ipv6_nexthop_local)
     {
       if (argc <= idx_ipv6)
-        return rmap_match_set_hook.no_set_ipv6_nexthop_local (vty, vty->index, "ipv6 next-hop local", NULL);
-      return rmap_match_set_hook.no_set_ipv6_nexthop_local (vty, vty->index, "ipv6 next-hop local", argv[5]->arg);
+        return rmap_match_set_hook.no_set_ipv6_nexthop_local (vty, index, "ipv6 next-hop local", NULL);
+      return rmap_match_set_hook.no_set_ipv6_nexthop_local (vty, index, "ipv6 next-hop local", argv[5]->arg);
     }
   return CMD_SUCCESS;
 }
@@ -2443,8 +2477,10 @@
        "Subtract metric\n")
 {
   int idx_number = 2;
+  VTY_DECLVAR_CONTEXT (route_map_index, index);
+
   if (rmap_match_set_hook.set_metric)
-    return rmap_match_set_hook.set_metric (vty, vty->index, "metric", argv[idx_number]->arg);
+    return rmap_match_set_hook.set_metric (vty, index, "metric", argv[idx_number]->arg);
   return CMD_SUCCESS;
 }
 
@@ -2458,11 +2494,13 @@
        "Metric value\n")
 {
   int idx_number = 3;
+  VTY_DECLVAR_CONTEXT (route_map_index, index);
+
   if (rmap_match_set_hook.no_set_metric)
     {
       if (argc <= idx_number)
-        return rmap_match_set_hook.no_set_metric (vty, vty->index, "metric", NULL);
-      return rmap_match_set_hook.no_set_metric (vty, vty->index, "metric", argv[idx_number]->arg);
+        return rmap_match_set_hook.no_set_metric (vty, index, "metric", NULL);
+      return rmap_match_set_hook.no_set_metric (vty, index, "metric", argv[idx_number]->arg);
     }
   return CMD_SUCCESS;
 }
@@ -2470,32 +2508,36 @@
 
 DEFUN (set_tag,
        set_tag_cmd,
-       "set tag (1-65535)",
+       "set tag (1-4294967295)",
        SET_STR
        "Tag value for routing protocol\n"
        "Tag value\n")
 {
+  VTY_DECLVAR_CONTEXT (route_map_index, index);
+
   int idx_number = 2;
   if (rmap_match_set_hook.set_tag)
-    return rmap_match_set_hook.set_tag (vty, vty->index, "tag", argv[idx_number]->arg);
+    return rmap_match_set_hook.set_tag (vty, index, "tag", argv[idx_number]->arg);
   return CMD_SUCCESS;
 }
 
 
 DEFUN (no_set_tag,
        no_set_tag_cmd,
-       "no set tag [(1-65535)]",
+       "no set tag [(1-4294967295)]",
        NO_STR
        SET_STR
        "Tag value for routing protocol\n"
        "Tag value\n")
 {
+  VTY_DECLVAR_CONTEXT (route_map_index, index);
+
   int idx_number = 3;
   if (rmap_match_set_hook.no_set_tag)
     {
       if (argc <= idx_number)
-        return rmap_match_set_hook.no_set_tag (vty, vty->index, "tag", NULL);
-      return rmap_match_set_hook.no_set_tag (vty, vty->index, "tag", argv[idx_number]->arg);
+        return rmap_match_set_hook.no_set_tag (vty, index, "tag", NULL);
+      return rmap_match_set_hook.no_set_tag (vty, index, "tag", argv[idx_number]->arg);
     }
   return CMD_SUCCESS;
 }
@@ -2630,7 +2672,7 @@
        "Next clause\n")
 {
   struct route_map_index *index = VTY_GET_CONTEXT (route_map_index);
-
+  
   if (index)
     index->exitpolicy = RMAP_EXIT;
 
@@ -2644,15 +2686,12 @@
        "Goto Clause number\n"
        "Number\n")
 {
-<<<<<<< HEAD
   int idx_number = 2;
   char *num = NULL;
   num = argv[idx_number]->arg;
-
-  struct route_map_index *index = vty->index;
-=======
+  
+  
   struct route_map_index *index = VTY_GET_CONTEXT (route_map_index);
->>>>>>> 3d3c3cbd
   int d = 0;
 
   if (index)
@@ -2741,13 +2780,9 @@
        "Jump to another Route-Map after match+set\n"
        "Target route-map name\n")
 {
-<<<<<<< HEAD
   int idx_word = 1;
-  struct route_map_index *index;
+  struct route_map_index *index = VTY_GET_CONTEXT (route_map_index);
   const char *rmap = argv[idx_word]->arg;
-=======
-  struct route_map_index *index = VTY_GET_CONTEXT (route_map_index);
->>>>>>> 3d3c3cbd
 
   if (index)
     {
@@ -2794,12 +2829,8 @@
        "Route-map comment\n"
        "Comment describing this route-map rule\n")
 {
-<<<<<<< HEAD
   int idx_line = 1;
-  struct route_map_index *index;
-=======
   struct route_map_index *index = VTY_GET_CONTEXT (route_map_index);
->>>>>>> 3d3c3cbd
 
   if (index)
     {
