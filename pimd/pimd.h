/*
  PIM for Quagga
  Copyright (C) 2008  Everton da Silva Marques

  This program is free software; you can redistribute it and/or modify
  it under the terms of the GNU General Public License as published by
  the Free Software Foundation; either version 2 of the License, or
  (at your option) any later version.

  This program is distributed in the hope that it will be useful, but
  WITHOUT ANY WARRANTY; without even the implied warranty of
  MERCHANTABILITY or FITNESS FOR A PARTICULAR PURPOSE.  See the GNU
  General Public License for more details.
  
  You should have received a copy of the GNU General Public License
  along with this program; see the file COPYING; if not, write to the
  Free Software Foundation, Inc., 51 Franklin St, Fifth Floor, Boston,
  MA 02110-1301 USA
*/

#ifndef PIMD_H
#define PIMD_H

#include <stdint.h>
#include "zebra.h"
#include "libfrr.h"
#include "prefix.h"
#include "vty.h"
#include "plist.h"

#include "pim_str.h"
#include "pim_memory.h"
#include "pim_assert.h"

#define PIMD_PROGNAME       "pimd"
#define PIMD_DEFAULT_CONFIG "pimd.conf"
#define PIMD_VTY_PORT       2611

#define PIM_IP_PROTO_IGMP             (2)
#define PIM_IP_PROTO_PIM              (103)
#define PIM_IGMP_MIN_LEN              (8)

/*
 * PIM MSG Header Format
 *  0 1 2 3 4 5 6 7 8 9 0 1 2 3 4 5 6 7 8 9 0 1 2 3 4 5 6 7 8 9 0 1
 * +-+-+-+-+-+-+-+-+-+-+-+-+-+-+-+-+-+-+-+-+-+-+-+-+-+-+-+-+-+-+-+-+
 * |PIM Ver| Type  |   Reserved    |           Checksum            |
 * +-+-+-+-+-+-+-+-+-+-+-+-+-+-+-+-+-+-+-+-+-+-+-+-+-+-+-+-+-+-+-+-+
 */
#define PIM_MSG_HEADER_LEN            (4)
#define PIM_PIM_MIN_LEN               PIM_MSG_HEADER_LEN

#define PIM_ENCODED_IPV4_UCAST_SIZE    (6)
#define PIM_ENCODED_IPV4_GROUP_SIZE    (8)
#define PIM_ENCODED_IPV4_SOURCE_SIZE   (8)

/*
 * J/P Message Format, Group Header
 * +-+-+-+-+-+-+-+-+-+-+-+-+-+-+-+-+-+-+-+-+-+-+-+-+-+-+-+-+-+-+-+-+
 * |        Upstream Neighbor Address (Encoded-Unicast format)     |
 * +-+-+-+-+-+-+-+-+-+-+-+-+-+-+-+-+-+-+-+-+-+-+-+-+-+-+-+-+-+-+-+-+
 * |  Reserved     | Num groups    |          Holdtime             |
 * +-+-+-+-+-+-+-+-+-+-+-+-+-+-+-+-+-+-+-+-+-+-+-+-+-+-+-+-+-+-+-+-+
 * |         Multicast Group Address 1 (Encoded-Group format)      |
 * +-+-+-+-+-+-+-+-+-+-+-+-+-+-+-+-+-+-+-+-+-+-+-+-+-+-+-+-+-+-+-+-+
 * |   Number of Joined Sources    |   Number of Pruned Sources    |
 * +-+-+-+-+-+-+-+-+-+-+-+-+-+-+-+-+-+-+-+-+-+-+-+-+-+-+-+-+-+-+-+-+
 */
#define PIM_JP_GROUP_HEADER_SIZE     (PIM_ENCODED_IPV4_UCAST_SIZE + \
                                      1 + 1 + 2 +                   \
                                      PIM_ENCODED_IPV4_GROUP_SIZE + \
                                      2 + 2)

#define PIM_PROTO_VERSION             (2)

#define MCAST_ALL_SYSTEMS      "224.0.0.1"
#define MCAST_ALL_ROUTERS      "224.0.0.2"
#define MCAST_ALL_PIM_ROUTERS  "224.0.0.13"
#define MCAST_ALL_IGMP_ROUTERS "224.0.0.22"

#define PIM_FORCE_BOOLEAN(expr) ((expr) != 0)

#define PIM_NET_INADDR_ANY (htonl(INADDR_ANY))
#define PIM_INADDR_IS_ANY(addr) (addr).s_addr == PIM_NET_INADDR_ANY
#define PIM_INADDR_ISNOT_ANY(addr) ((addr).s_addr != PIM_NET_INADDR_ANY) /* struct in_addr addr */

#define max(x,y) ((x) > (y) ? (x) : (y))

#define PIM_MASK_PIM_EVENTS          (1 << 0)
#define PIM_MASK_PIM_EVENTS_DETAIL   (1 << 1)
#define PIM_MASK_PIM_PACKETS         (1 << 2)
#define PIM_MASK_PIM_PACKETDUMP_SEND (1 << 3)
#define PIM_MASK_PIM_PACKETDUMP_RECV (1 << 4)
#define PIM_MASK_PIM_TRACE           (1 << 5)
#define PIM_MASK_PIM_TRACE_DETAIL    (1 << 6)
#define PIM_MASK_IGMP_EVENTS         (1 << 7)
#define PIM_MASK_IGMP_PACKETS        (1 << 8)
#define PIM_MASK_IGMP_TRACE          (1 << 9)
#define PIM_MASK_IGMP_TRACE_DETAIL   (1 << 10)
#define PIM_MASK_ZEBRA               (1 << 11)
#define PIM_MASK_SSMPINGD            (1 << 12)
#define PIM_MASK_MROUTE              (1 << 13)
#define PIM_MASK_MROUTE_DETAIL       (1 << 14)
#define PIM_MASK_PIM_HELLO           (1 << 15)
#define PIM_MASK_PIM_J_P             (1 << 16)
#define PIM_MASK_STATIC              (1 << 17)
#define PIM_MASK_PIM_REG             (1 << 18)
#define PIM_MASK_MSDP_EVENTS         (1 << 19)
#define PIM_MASK_MSDP_PACKETS        (1 << 20)
#define PIM_MASK_MSDP_INTERNAL       (1 << 21)


/* PIM error codes */
#define PIM_SUCCESS                0
#define PIM_MALLOC_FAIL           -1
#define PIM_GROUP_BAD_ADDRESS     -2
#define PIM_GROUP_OVERLAP         -3
#define PIM_GROUP_PFXLIST_OVERLAP -4
#define PIM_RP_BAD_ADDRESS        -5
#define PIM_RP_NO_PATH            -6
#define PIM_RP_NOT_FOUND          -7
#define PIM_RP_PFXLIST_IN_USE     -8
#define PIM_IFACE_NOT_FOUND       -9
#define PIM_UPDATE_SOURCE_DUP     -10

const char *const PIM_ALL_SYSTEMS;
const char *const PIM_ALL_ROUTERS;
const char *const PIM_ALL_PIM_ROUTERS;
const char *const PIM_ALL_IGMP_ROUTERS;

extern struct thread_master     *master;
extern struct zebra_privs_t pimd_privs;
uint32_t                  qpim_debugs;
int                       qpim_mroute_socket_fd;
int64_t                   qpim_mroute_socket_creation; /* timestamp of creation */
struct in_addr            qpim_all_pim_routers_addr;
int                       qpim_t_periodic; /* Period between Join/Prune Messages */
struct pim_assert_metric  qpim_infinite_assert_metric;
long                      qpim_rpf_cache_refresh_delay_msec;
struct thread            *qpim_rpf_cache_refresher;
int64_t                   qpim_rpf_cache_refresh_requests;
int64_t                   qpim_rpf_cache_refresh_events;
int64_t                   qpim_rpf_cache_refresh_last;
struct in_addr            qpim_inaddr_any;
struct list              *qpim_ssmpingd_list; /* list of struct ssmpingd_sock */
struct in_addr            qpim_ssmpingd_group_addr;
int64_t                   qpim_scan_oil_events;
int64_t                   qpim_scan_oil_last;
int64_t                   qpim_mroute_add_events;
int64_t                   qpim_mroute_add_last;
int64_t                   qpim_mroute_del_events;
int64_t                   qpim_mroute_del_last;
int64_t                   qpim_nexthop_lookups;
struct list              *qpim_static_route_list; /* list of routes added statically */
extern unsigned int       qpim_keep_alive_time;
extern signed int         qpim_rp_keep_alive_time;
extern int                qpim_packet_process;
#define PIM_DEFAULT_PACKET_PROCESS 3

#define PIM_JP_HOLDTIME (qpim_t_periodic * 7 / 2)

/*
 * Register-Stop Timer (RST(S,G))
 * Default values
 */
extern int32_t qpim_register_suppress_time;
extern int32_t qpim_register_probe_time;
#define PIM_REGISTER_SUPPRESSION_TIME_DEFAULT      (60)
#define PIM_REGISTER_PROBE_TIME_DEFAULT            (5)

#define PIM_DEBUG_PIM_EVENTS          (qpim_debugs & PIM_MASK_PIM_EVENTS)
#define PIM_DEBUG_PIM_EVENTS_DETAIL   (qpim_debugs & PIM_MASK_PIM_EVENTS_DETAIL)
#define PIM_DEBUG_PIM_PACKETS         (qpim_debugs & PIM_MASK_PIM_PACKETS)
#define PIM_DEBUG_PIM_PACKETDUMP_SEND (qpim_debugs & PIM_MASK_PIM_PACKETDUMP_SEND)
#define PIM_DEBUG_PIM_PACKETDUMP_RECV (qpim_debugs & PIM_MASK_PIM_PACKETDUMP_RECV)
#define PIM_DEBUG_PIM_TRACE           (qpim_debugs & PIM_MASK_PIM_TRACE)
#define PIM_DEBUG_PIM_TRACE_DETAIL    (qpim_debugs & PIM_MASK_PIM_TRACE_DETAIL)
#define PIM_DEBUG_IGMP_EVENTS         (qpim_debugs & PIM_MASK_IGMP_EVENTS)
#define PIM_DEBUG_IGMP_PACKETS        (qpim_debugs & PIM_MASK_IGMP_PACKETS)
#define PIM_DEBUG_IGMP_TRACE          (qpim_debugs & PIM_MASK_IGMP_TRACE)
#define PIM_DEBUG_IGMP_TRACE_DETAIL   (qpim_debugs & PIM_MASK_IGMP_TRACE_DETAIL)
#define PIM_DEBUG_ZEBRA               (qpim_debugs & PIM_MASK_ZEBRA)
#define PIM_DEBUG_SSMPINGD            (qpim_debugs & PIM_MASK_SSMPINGD)
#define PIM_DEBUG_MROUTE              (qpim_debugs & PIM_MASK_MROUTE)
#define PIM_DEBUG_MROUTE_DETAIL       (qpim_debugs & PIM_MASK_MROUTE_DETAIL)
#define PIM_DEBUG_PIM_HELLO           (qpim_debugs & PIM_MASK_PIM_HELLO)
#define PIM_DEBUG_PIM_J_P             (qpim_debugs & PIM_MASK_PIM_J_P)
#define PIM_DEBUG_PIM_REG             (qpim_debugs & PIM_MASK_PIM_REG)
#define PIM_DEBUG_STATIC              (qpim_debugs & PIM_MASK_STATIC)
#define PIM_DEBUG_MSDP_EVENTS         (qpim_debugs & PIM_MASK_MSDP_EVENTS)
#define PIM_DEBUG_MSDP_PACKETS        (qpim_debugs & PIM_MASK_MSDP_PACKETS)
#define PIM_DEBUG_MSDP_INTERNAL       (qpim_debugs & PIM_MASK_MSDP_INTERNAL)

#define PIM_DEBUG_EVENTS       (qpim_debugs & (PIM_MASK_PIM_EVENTS | PIM_MASK_IGMP_EVENTS | PIM_MASK_MSDP_EVENTS))
#define PIM_DEBUG_PACKETS      (qpim_debugs & (PIM_MASK_PIM_PACKETS | PIM_MASK_IGMP_PACKETS | PIM_MASK_MSDP_PACKETS))
#define PIM_DEBUG_TRACE        (qpim_debugs & (PIM_MASK_PIM_TRACE | PIM_MASK_IGMP_TRACE))

#define PIM_DO_DEBUG_PIM_EVENTS          (qpim_debugs |= PIM_MASK_PIM_EVENTS)
#define PIM_DO_DEBUG_PIM_PACKETS         (qpim_debugs |= PIM_MASK_PIM_PACKETS)
#define PIM_DO_DEBUG_PIM_PACKETDUMP_SEND (qpim_debugs |= PIM_MASK_PIM_PACKETDUMP_SEND)
#define PIM_DO_DEBUG_PIM_PACKETDUMP_RECV (qpim_debugs |= PIM_MASK_PIM_PACKETDUMP_RECV)
#define PIM_DO_DEBUG_PIM_TRACE           (qpim_debugs |= PIM_MASK_PIM_TRACE)
#define PIM_DO_DEBUG_IGMP_EVENTS         (qpim_debugs |= PIM_MASK_IGMP_EVENTS)
#define PIM_DO_DEBUG_IGMP_PACKETS        (qpim_debugs |= PIM_MASK_IGMP_PACKETS)
#define PIM_DO_DEBUG_IGMP_TRACE          (qpim_debugs |= PIM_MASK_IGMP_TRACE)
#define PIM_DO_DEBUG_IGMP_TRACE_DETAIL   (qpim_debugs |= PIM_MASK_IGMP_TRACE_DETAIL)
#define PIM_DO_DEBUG_ZEBRA               (qpim_debugs |= PIM_MASK_ZEBRA)
#define PIM_DO_DEBUG_SSMPINGD            (qpim_debugs |= PIM_MASK_SSMPINGD)
#define PIM_DO_DEBUG_MROUTE              (qpim_debugs |= PIM_MASK_MROUTE)
#define PIM_DO_DEBUG_MROUTE_DETAIL       (qpim_debugs |= PIM_MASK_MROUTE_DETAIL)
#define PIM_DO_DEBUG_PIM_HELLO           (qpim_debugs |= PIM_MASK_PIM_HELLO)
#define PIM_DO_DEBUG_PIM_J_P             (qpim_debugs |= PIM_MASK_PIM_J_P)
#define PIM_DO_DEBUG_PIM_REG             (qpim_debugs |= PIM_MASK_PIM_REG)
#define PIM_DO_DEBUG_STATIC              (qpim_debugs |= PIM_MASK_STATIC)
#define PIM_DO_DEBUG_MSDP_EVENTS         (qpim_debugs |= PIM_MASK_MSDP_EVENTS)
#define PIM_DO_DEBUG_MSDP_PACKETS        (qpim_debugs |= PIM_MASK_MSDP_PACKETS)
#define PIM_DO_DEBUG_MSDP_INTERNAL       (qpim_debugs |= PIM_MASK_MSDP_INTERNAL)

#define PIM_DONT_DEBUG_PIM_EVENTS          (qpim_debugs &= ~PIM_MASK_PIM_EVENTS)
#define PIM_DONT_DEBUG_PIM_PACKETS         (qpim_debugs &= ~PIM_MASK_PIM_PACKETS)
#define PIM_DONT_DEBUG_PIM_PACKETDUMP_SEND (qpim_debugs &= ~PIM_MASK_PIM_PACKETDUMP_SEND)
#define PIM_DONT_DEBUG_PIM_PACKETDUMP_RECV (qpim_debugs &= ~PIM_MASK_PIM_PACKETDUMP_RECV)
#define PIM_DONT_DEBUG_PIM_TRACE           (qpim_debugs &= ~PIM_MASK_PIM_TRACE)
#define PIM_DONT_DEBUG_IGMP_EVENTS         (qpim_debugs &= ~PIM_MASK_IGMP_EVENTS)
#define PIM_DONT_DEBUG_IGMP_PACKETS        (qpim_debugs &= ~PIM_MASK_IGMP_PACKETS)
#define PIM_DONT_DEBUG_IGMP_TRACE          (qpim_debugs &= ~PIM_MASK_IGMP_TRACE)
#define PIM_DONT_DEBUG_IGMP_TRACE_DETAIL   (qpim_debugs &= ~PIM_MASK_IGMP_TRACE_DETAIL)
#define PIM_DONT_DEBUG_ZEBRA               (qpim_debugs &= ~PIM_MASK_ZEBRA)
#define PIM_DONT_DEBUG_SSMPINGD            (qpim_debugs &= ~PIM_MASK_SSMPINGD)
#define PIM_DONT_DEBUG_MROUTE              (qpim_debugs &= ~PIM_MASK_MROUTE)
#define PIM_DONT_DEBUG_MROUTE_DETAIL       (qpim_debugs &= ~PIM_MASK_MROUTE_DETAIL)
#define PIM_DONT_DEBUG_PIM_HELLO           (qpim_debugs &= ~PIM_MASK_PIM_HELLO)
#define PIM_DONT_DEBUG_PIM_J_P             (qpim_debugs &= ~PIM_MASK_PIM_J_P)
#define PIM_DONT_DEBUG_PIM_REG             (qpim_debugs &= ~PIM_MASK_PIM_REG)
#define PIM_DONT_DEBUG_STATIC              (qpim_debugs &= ~PIM_MASK_STATIC)
#define PIM_DONT_DEBUG_MSDP_EVENTS         (qpim_debugs &= ~PIM_MASK_MSDP_EVENTS)
#define PIM_DONT_DEBUG_MSDP_PACKETS        (qpim_debugs &= ~PIM_MASK_MSDP_PACKETS)
#define PIM_DONT_DEBUG_MSDP_INTERNAL       (qpim_debugs &= ~PIM_MASK_MSDP_INTERNAL)

/* Per VRF PIM DB */
struct pim_instance
{
  afi_t afi;
  vrf_id_t vrf_id;
  struct hash *rpf_hash;
<<<<<<< HEAD

  int send_v6_secondary;
=======
  void *ssm_info; /* per-vrf SSM configuration */
>>>>>>> 2b5c7fa4
};

extern struct pim_instance *pimg; //Pim Global Instance

void pim_init(void);
void pim_terminate(void);

extern void pim_route_map_init (void);
extern void pim_route_map_terminate(void);
void pim_vrf_init (void);
void pim_prefix_list_update (struct prefix_list *plist);

#endif /* PIMD_H */<|MERGE_RESOLUTION|>--- conflicted
+++ resolved
@@ -243,12 +243,10 @@
   afi_t afi;
   vrf_id_t vrf_id;
   struct hash *rpf_hash;
-<<<<<<< HEAD
-
+
+  void *ssm_info; /* per-vrf SSM configuration */
+  
   int send_v6_secondary;
-=======
-  void *ssm_info; /* per-vrf SSM configuration */
->>>>>>> 2b5c7fa4
 };
 
 extern struct pim_instance *pimg; //Pim Global Instance
